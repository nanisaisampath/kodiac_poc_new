from fastapi import FastAPI, File, UploadFile, HTTPException, BackgroundTasks, Query, Request, Form
from fastapi.responses import FileResponse, JSONResponse, StreamingResponse
from fastapi.staticfiles import StaticFiles
import shutil
import os
import io
import json
import uvicorn
import zlib
import pickle
import tempfile
import uuid
import time
import hashlib
import logging
import warnings
from pathlib import Path
from typing import Optional
import logging 

# Medical imaging imports
from oct_converter.dicom import create_dicom_from_oct
from oct_converter.readers import E2E, FDS, FDA
from oct_converter.dicom.fda_meta import fda_dicom_metadata
import zipfile
import pydicom
from PIL import Image
import numpy as np
from scipy.io import savemat
import scipy.io as sio

# Enhanced OCT flattening imports
from scipy import ndimage
from scipy.signal import find_peaks

import logging 
logger = logging.getLogger("kodiac_v1")


from riv_desktop.s3_api import bucket_name, s3

# Optional imports with fallbacks
try:
    import pylibjpeg
    PYLIBJPEG_AVAILABLE = True
    logger.info("pylibjpeg is available for JPEG decompression")
except ImportError:
    PYLIBJPEG_AVAILABLE = False
    logger.warning("pylibjpeg not available - some compressed DICOM files may fail")

try:
    import gdcm
    GDCM_AVAILABLE = True
    logger.info("GDCM is available for advanced DICOM decompression")
except ImportError:
    GDCM_AVAILABLE = False
    logger.warning("GDCM not available - some compressed DICOM files may fail")

try:
    import cv2
    CV2_AVAILABLE = True
    logger.info("OpenCV available for image processing")
except ImportError:
    CV2_AVAILABLE = False
    logger.warning("OpenCV not available - OCT flattening may not work properly")
    cv2 = None

logger = logging.getLogger("kodiac_v1")
logger.setLevel(logging.DEBUG)

app = FastAPI()

app.mount("/static", StaticFiles(directory="static"), name="static")

@app.on_event("shutdown")
async def shutdown_event():
    """Handle application shutdown."""
    cleanup_on_shutdown()

# Memory cache for storing processed images - MUST be defined before importing s3_api
stored_images = {}

# S3 API Router - import after defining stored_images
<<<<<<< HEAD
from riv_desktop.s3_api import router as s3_router, get_s3_status
=======
from riv_desktop.s3_api import router as s3_router, get_current_s3_status, update_s3_credentials
>>>>>>> abbe71ea

app.include_router(s3_router)

# Function to get current S3 status
def get_s3_status():
    """Get current S3 status from the s3_api module"""
    return get_current_s3_status()

# S3 credentials are managed through the /api/set-s3-credentials endpoint in s3_api.py

# Performance optimization: Add connection pooling and caching
import asyncio
from concurrent.futures import ThreadPoolExecutor, as_completed

# Global thread pool for CPU-intensive operations
thread_pool = ThreadPoolExecutor(max_workers=4)

# Cache for expensive operations
operation_cache = {}
CACHE_TTL = 300  # 5 minutes

# Get the current file's directory
current_dir = os.path.dirname(os.path.abspath(__file__))

# Construct the path to the static files directory
static_dir = os.path.join(current_dir)

# Ensure the directory exists
if not os.path.exists(static_dir):
    raise RuntimeError(f"Static files directory does not exist: {static_dir}")

# Mount the static directory (only once)
app.mount("/static", StaticFiles(directory=static_dir), name="static")


@app.get("/")
async def read_index():
    return FileResponse(os.path.join(static_dir, "index.html"))


@app.get("/health")
def health_check():
    return {"status": "healthy"}


@app.get("/api/test")
async def test_backend():
    """Test endpoint for frontend connection verification."""
    return {"message": "Backend connection successful!"}


# Add these constants near the top of your file
CACHE_DIR = Path("cache")
CACHE_DIR.mkdir(exist_ok=True)

# CRC-based caching system
CRC_CACHE = {}  # In-memory CRC to file path mapping


def calculate_crc32(file_path: str) -> str:
    """Calculate CRC32 checksum of a file."""
    with open(file_path, 'rb') as f:
        buffer = f.read()
        return format(zlib.crc32(buffer) & 0xFFFFFFFF, '08x')


def calculate_content_crc32(content: bytes) -> str:
    """Calculate CRC32 checksum of content bytes."""
    return format(zlib.crc32(content) & 0xFFFFFFFF, '08x')


def get_cache_path(crc: str) -> Path:
    """Get the cache directory path for a given CRC."""
    return CACHE_DIR / f"{crc}"


def get_file_crc_from_metadata(file_path: str, metadata: dict = None) -> str:
    """Generate CRC from file path and metadata for consistent caching. Fallback to path-only if metadata is missing or unstable."""
    if metadata and all(k in metadata for k in ("size", "last_modified")):
        crc_data = {
            'path': file_path,
            'size': metadata.get('size', 0),
            'last_modified': metadata.get('last_modified', ''),
            'frame': metadata.get('frame', 0)
        }
        content = json.dumps(crc_data, sort_keys=True).encode('utf-8')
        logger.info(f"[CRC] Hashing with metadata: {crc_data}")
        return calculate_content_crc32(content)
    else:
        logger.info(f"[CRC] Hashing with path only: {file_path}")
        return calculate_content_crc32(file_path.encode('utf-8'))


def save_to_cache(crc: str, data: dict, file_type: str, file_info: dict):
    """Enhanced save to cache with validation."""
    try:
        # Determine cache directory based on file type
        cache_dir = CACHE_DIR / file_type
        cache_dir.mkdir(parents=True,
                        exist_ok=True)  # Hierarchical directory structure
        cache_path = cache_dir / crc  # CRC as the final directory name
        cache_path.mkdir(exist_ok=True)

        # Validate data before saving
        if not data or len(data) == 0:
            logger.warning(f"No data to cache for CRC: {crc}")
            return False

        # Save metadata with timestamp
        metadata = {
            "number_of_frames": len(data),
            "cached_at": time.time(),
            "cache_version": "1.0",
            "crc": crc,
            "file_info": file_info
        }

        with open(cache_path / "metadata.pkl", "wb") as f:
            pickle.dump(metadata, f)

        # Save individual frames
        frames_saved = 0
        for frame_num, img_data in data.items():
            try:
                frame_path = cache_path / f"frame_{frame_num}.jpg"
                with open(frame_path, "wb") as f:
                    img_data.seek(0)
                    f.write(img_data.getvalue())
                frames_saved += 1
            except Exception as e:
                logger.error(f"Failed to save frame {frame_num}: {str(e)}")

        logger.info(
            f"Successfully cached {frames_saved} frames for CRC: {crc}")
        return frames_saved > 0

    except Exception as e:
        logger.error(f"Failed to save cache for CRC {crc}: {str(e)}")
        return False


def load_from_cache(crc: str) -> tuple[dict, dict]:
    """Enhanced load from cache with validation."""
    try:
        # Search all file type subdirectories
        for file_type in ["dicom", "e2e", "fda"]:
            cache_dir = CACHE_DIR / file_type
            cache_path = cache_dir / crc

            if cache_path.exists():
                break  # Found the cache, so exit the loop
        else:
            # No cache found in any directory
            return {}, {}

        if not cache_path.exists():
            return {}, {}

        # Load and validate metadata
        metadata_file = cache_path / "metadata.pkl"
        if not metadata_file.exists():
            logger.warning(f"Cache metadata missing for CRC: {crc}")
            return {}, {}

        with open(metadata_file, "rb") as f:
            metadata = pickle.load(f)

        # Check cache age (optional - expire after 7 days)
        cache_age = time.time() - metadata.get("cached_at", 0)
        if cache_age > (7 * 24 * 3600):  # 7 days
            logger.info(
                f"Cache expired for CRC: {crc} (age: {cache_age/3600:.1f} hours)"
            )
            cleanup_cache_entry(crc)
            return {}, {}

        # Load frames
        cached_images = {}
        expected_frames = metadata.get("number_of_frames", 0)

        for frame_file in cache_path.glob("frame_*.jpg"):
            try:
                frame_num = int(frame_file.stem.split('_')[1])
                img_data = io.BytesIO()
                with open(frame_file, "rb") as f:
                    img_data.write(f.read())
                img_data.seek(0)
                cached_images[frame_num] = img_data
            except Exception as e:
                logger.error(f"Failed to load frame {frame_file}: {str(e)}")

        # For E2E files, restore the complete data structure
        file_info = metadata.get("file_info", {})
        if file_info.get("file_type") == "e2e":
            logger.info(f"E2E file_info from cache: {file_info}")
            
            # Restore the complete E2E structure
            restored_data = {}
            
            # Add the frame images with their original keys
            frame_mapping = file_info.get("frame_mapping", {})
            logger.info(f"Frame mapping from cache: {frame_mapping}")
            logger.info(f"Cached images keys: {list(cached_images.keys())}")
            
            for frame_num, original_key in frame_mapping.items():
                if frame_num in cached_images:
                    restored_data[original_key] = cached_images[frame_num]
                    logger.info(f"Restored frame {frame_num} -> {original_key}")
                else:
                    logger.warning(f"Frame {frame_num} not found in cached_images")
            
            # Add E2E metadata
            restored_data["file_type"] = "e2e"
            restored_data["left_eye_data"] = file_info.get("left_eye_data", {"dicom": [], "oct": []})
            restored_data["right_eye_data"] = file_info.get("right_eye_data", {"dicom": [], "oct": []})
            restored_data["timestamp"] = time.time()
            restored_data["crc"] = crc
            
            logger.info(f"Restored E2E data keys: {list(restored_data.keys())}")
            logger.info(
                f"Successfully restored E2E data structure from cache for CRC: {crc}"
            )
            return restored_data, metadata
        else:
            # For regular files, validate frame count
            if len(cached_images) != expected_frames:
                logger.warning(
                    f"Cache incomplete for CRC: {crc}. Expected {expected_frames}, got {len(cached_images)}"
                )
                cleanup_cache_entry(crc)
                return {}, {}

            logger.info(
                f"Successfully loaded {len(cached_images)} frames from cache for CRC: {crc}"
            )
            return cached_images, metadata
    except Exception as e:
        logger.error(f"Error loading from cache for CRC {crc}: {str(e)}")
        return {}, {}

def cleanup_cache_entry(crc: str):
    """Clean up a specific cache entry."""
    try:
        # Search all file type subdirectories
        for file_type in ["dicom", "e2e", "fda"]:
            cache_dir = CACHE_DIR / file_type
            cache_path = cache_dir / crc
            if cache_path.exists():
                shutil.rmtree(cache_path)
                logger.info(f"Cleaned up cache entry: {crc}")
                return

    except Exception as e:
        logger.error(f"Failed to cleanup cache entry {crc}: {str(e)}")

def cleanup_old_cache_entries(max_age_days: int = 7):
    """Clean up old cache entries."""
    try:
        current_time = time.time()
        max_age_seconds = max_age_days * 24 * 3600

        for file_type in ["dicom", "e2e", "fda"]:
            cache_dir = CACHE_DIR / file_type
            if not cache_dir.exists():
                continue
            for cache_dir_crc in cache_dir.iterdir():
                if cache_dir_crc.is_dir():
                    metadata_file = cache_dir_crc / "metadata.pkl"
                    if metadata_file.exists():
                        try:
                            with open(metadata_file, "rb") as f:
                                metadata = pickle.load(f)

                            cache_age = current_time - metadata.get(
                                "cached_at", 0)
                            if cache_age > max_age_seconds:
                                shutil.rmtree(cache_dir_crc)
                                logger.info(
                                    f"Cleaned up old cache entry: {cache_dir_crc.name}"
                                )
                        except Exception as e:
                            logger.error(
                                f"Error checking cache age for {cache_dir_crc}: {str(e)}"
                            )

    except Exception as e:
        logger.error(f"Failed to cleanup old cache entries: {str(e)}")


# CRC-based endpoint for getting file CRC
@app.get("/api/get-file-crc")
async def get_file_crc(path: str = Query(...)):
    """Get CRC checksum for a file path."""
    try:
        # Check if we have this file's CRC cached
        if path in CRC_CACHE:
            logger.info(f"Returning cached CRC for {path}: {CRC_CACHE[path]}")
            return {"crc": CRC_CACHE[path], "source": "cache"}

<<<<<<< HEAD
        # For S3 paths, use the S3 CRC calculation method to ensure consistency
        if not os.path.exists(path):
            # This is likely an S3 path, use S3 CRC calculation
            try:
                from riv_desktop.s3_api import s3, bucket_name
                if s3 and bucket_name:
                    # Use the SAME method as download_dicom_from_s3
                    try:
                        head_response = s3.head_object(Bucket=bucket_name, Key=path)
                        file_size = head_response.get('ContentLength', 0)
                        last_modified = head_response.get('LastModified', '').isoformat() if head_response.get('LastModified') else ''
                        etag = head_response.get('ETag', '').strip('"')
                        
                        # Calculate CRC based on file metadata (SAME as S3 download)
                        metadata_str = f"{path}:{etag}:{last_modified}:{file_size}"
                        file_crc = format(zlib.crc32(metadata_str.encode('utf-8')) & 0xFFFFFFFF, '08x')
                        
                        CRC_CACHE[path] = file_crc
                        logger.info(f"Generated S3 metadata CRC for {path}: {file_crc}")
                        return {"crc": file_crc, "source": "s3_metadata"}
                    except Exception as head_error:
                        logger.warning(f"S3 head_object failed for {path}: {str(head_error)}")
                        # Fallback to path-only CRC
                        file_crc = format(zlib.crc32(path.encode('utf-8')) & 0xFFFFFFFF, '08x')
                        CRC_CACHE[path] = file_crc
                        logger.info(f"Generated fallback CRC for {path}: {file_crc}")
                        return {"crc": file_crc, "source": "fallback"}
                else:
                    logger.warning(f"S3 client not available for CRC calculation")
                    # Fallback to path-only CRC
                    file_crc = format(zlib.crc32(path.encode('utf-8')) & 0xFFFFFFFF, '08x')
                    CRC_CACHE[path] = file_crc
                    logger.info(f"Generated fallback CRC for {path}: {file_crc}")
                    return {"crc": file_crc, "source": "fallback"}
            except Exception as s3_error:
                logger.warning(f"S3 CRC calculation failed for {path}: {str(s3_error)}")
                # Fallback to path-only CRC
                file_crc = format(zlib.crc32(path.encode('utf-8')) & 0xFFFFFFFF, '08x')
                CRC_CACHE[path] = file_crc
                logger.info(f"Generated fallback CRC for {path}: {file_crc}")
                return {"crc": file_crc, "source": "fallback"}

        # For local files, use file metadata
        stat = os.stat(path)
        metadata = {
            'size': stat.st_size,
            'last_modified': str(stat.st_mtime)
        }
=======
        # Try to get file metadata if local
        metadata = None
        if os.path.exists(path):
            stat = os.stat(path)
            metadata = {
                'size': stat.st_size,
                'last_modified': str(stat.st_mtime)
            }
>>>>>>> abbe71ea
        file_crc = get_file_crc_from_metadata(path, metadata)
        CRC_CACHE[path] = file_crc
        logger.info(f"Generated CRC for {path}: {file_crc}")
        return {"crc": file_crc, "source": "generated"}
    except Exception as e:
        logger.error(f"Error getting CRC for {path}: {str(e)}")
        raise HTTPException(status_code=500,
                            detail=f"Error getting file CRC: {str(e)}")


# Utility functions
def apply_windowing(pixels, dicom):
    """Apply DICOM windowing (contrast adjustment) with enhanced error handling."""
    try:
        window_center = dicom.get('WindowCenter', None)
        window_width = dicom.get('WindowWidth', None)

        if window_center is not None and window_width is not None:
            # Handle cases where WC/WW are lists or sequences
            if hasattr(window_center,
                       '__iter__') and not isinstance(window_center, str):
                window_center = float(window_center[0])
            else:
                window_center = float(window_center)

            if hasattr(window_width,
                       '__iter__') and not isinstance(window_width, str):
                window_width = float(window_width[0])
            else:
                window_width = float(window_width)

            logger.debug(
                f"Applying windowing: WC={window_center}, WW={window_width}")

            # Apply windowing
            min_value = window_center - (window_width / 2)
            max_value = window_center + (window_width / 2)

            # Clip and normalize
            pixels = np.clip(pixels, min_value, max_value)
            pixels = (pixels - min_value) / (max_value - min_value)
            pixels = (pixels * 255.0).astype(np.uint8)

        else:
            logger.debug(
                "No windowing parameters found, using auto-normalization")
            # Auto-normalize based on pixel intensity range
            pixels_min = pixels.min()
            pixels_max = pixels.max()

            if pixels_max > pixels_min:
                pixels = (pixels - pixels_min) / (pixels_max - pixels_min)
                pixels = (pixels * 255.0).astype(np.uint8)
            else:
                # Handle edge case where all pixels have same value
                pixels = np.full_like(pixels, 128, dtype=np.uint8)

    except Exception as e:
        logger.warning(
            f"Windowing failed, using fallback normalization: {str(e)}")
        # Fallback normalization
        try:
            pixels = pixels.astype(np.float64)
            pixels_min = pixels.min()
            pixels_max = pixels.max()

            if pixels_max > pixels_min:
                pixels = (pixels - pixels_min) / (pixels_max -
                                                  pixels_min) * 255.0
            else:
                pixels = np.full_like(pixels, 128.0)

            pixels = pixels.astype(np.uint8)
        except Exception as fallback_error:
            logger.error(
                f"Even fallback normalization failed: {str(fallback_error)}")
            raise

    return pixels


def convert_dicom_to_image(pixels: np.ndarray, frame_number: int = 0) -> Image:
    """Convert a DICOM file to a PIL Image, optionally selecting a frame."""
    # Handle multi-frame DICOMs
    if len(pixels.shape) == 3:
        pixels = pixels[frame_number]
    return Image.fromarray(pixels)


def check_dicom_compression(dicom_dataset) -> tuple[bool, str]:
    """
    Check if DICOM file is compressed and identify the compression type.

    Returns:
        tuple: (is_compressed, compression_type)
    """
    try:
        transfer_syntax = dicom_dataset.file_meta.TransferSyntaxUID

        # Common compressed transfer syntaxes
        compressed_syntaxes = {
            '1.2.840.10008.1.2.4.50': 'JPEG Baseline',
            '1.2.840.10008.1.2.4.51': 'JPEG Extended',
            '1.2.840.10008.1.2.4.57': 'JPEG Lossless',
            '1.2.840.10008.1.2.4.70': 'JPEG Lossless SV1',
            '1.2.840.10008.1.2.4.80': 'JPEG-LS Lossless',
            '1.2.840.10008.1.2.4.81': 'JPEG-LS Near Lossless',
            '1.2.840.10008.1.2.4.90': 'JPEG 2000 Lossless',
            '1.2.840.10008.1.2.4.91': 'JPEG 2000',
            '1.2.840.10008.1.2.5': 'RLE Lossless',
        }

        compression_type = compressed_syntaxes.get(str(transfer_syntax),
                                                   'Unknown')
        is_compressed = str(transfer_syntax) in compressed_syntaxes

        return is_compressed, compression_type

    except AttributeError:
        # No transfer syntax info available
        return False, 'Unknown'


def decompress_dicom_with_fallbacks(dicom_dataset,
                                    file_path: str) -> Optional[np.ndarray]:
    """
    Attempt to decompress DICOM pixel data using multiple fallback methods.

    Args:
        dicom_dataset: pydicom dataset
        file_path: path to the DICOM file

    Returns:
        numpy array of pixel data or None if all methods fail
    """
    is_compressed, compression_type = check_dicom_compression(dicom_dataset)

    if not is_compressed:
        logger.info("DICOM file is not compressed, using standard pixel_array")
        try:
            return dicom_dataset.pixel_array
        except Exception as e:
            logger.warning(f"Standard pixel_array access failed: {str(e)}")

    logger.info(
        f"Detected compressed DICOM with {compression_type} compression")

    # Method 1: Try pydicom with pylibjpeg
    if PYLIBJPEG_AVAILABLE:
        try:
            logger.info("Attempting decompression with pylibjpeg...")
            # Force pydicom to use pylibjpeg for decompression
            with warnings.catch_warnings():
                warnings.simplefilter("ignore")
                pixel_array = dicom_dataset.pixel_array
            logger.info("Successfully decompressed with pylibjpeg")
            return pixel_array
        except Exception as e:
            logger.warning(f"pylibjpeg decompression failed: {str(e)}")

    # Method 2: Try with GDCM by re-reading the file
    if GDCM_AVAILABLE:
        try:
            logger.info("Attempting decompression with GDCM...")
            # Re-read with fresh pydicom instance
            dicom_gdcm = pydicom.dcmread(file_path, force=True)
            pixel_array = dicom_gdcm.pixel_array
            logger.info("Successfully decompressed with GDCM")
            return pixel_array
        except Exception as e:
            logger.warning(f"GDCM decompression failed: {str(e)}")

    # Method 3: Try forcing decompression to explicit VR
    try:
        logger.info("Attempting forced decompression...")
        # Create a copy to avoid modifying the original
        dicom_copy = pydicom.dcmread(file_path, force=True)
        dicom_copy.decompress()
        pixel_array = dicom_copy.pixel_array
        logger.info("Successfully decompressed with forced decompression")
        return pixel_array
    except Exception as e:
        logger.warning(f"Forced decompression failed: {str(e)}")

    # Method 4: Try basic pixel array access with error handling
    try:
        logger.info("Attempting basic pixel array access...")
        # Sometimes the original dataset works despite initial failure
        pixel_array = dicom_dataset.pixel_array
        logger.info("Successfully accessed pixel array on retry")
        return pixel_array
    except Exception as e:
        logger.warning(f"Basic pixel array access failed: {str(e)}")

    return None


def enhance_contrast(img, clip_limit=2.0, grid_size=(8, 8)):
    """Enhanced contrast using CLAHE"""
    if CV2_AVAILABLE:
        clahe = cv2.createCLAHE(clipLimit=clip_limit, tileGridSize=grid_size)
        return clahe.apply(img)
    else:
        # Fallback: simple histogram stretching
        img_min, img_max = np.percentile(img, [2, 98])
        if img_max > img_min:
            enhanced = np.clip((img - img_min) / (img_max - img_min) * 255, 0,
                               255)
        else:
            enhanced = img
        return enhanced.astype(np.uint8)


def detect_rpe_curve(img,
                     roi_start,
                     roi_end,
                     kernel_size=151,
                     poly_degree=2,
                     force_straight=True):
    """
    Detect RPE curve using gradient-based method with improved logic from ztest file.

    1) Compute the vertical gradient using Sobel and normalized [0, 255] for EDGE DETECTION
    2) For each column in the ROI, find the maximum gradient value
    3) If force_straight=True, apply polynomial fitting of degree 2 for smoothened curve
    4) If polynomial fitting fails, use median filtering with kernel_size
    """
    height, width = img.shape

    # Compute vertical gradient using Sobel
    if CV2_AVAILABLE:
        grad_y = cv2.Sobel(img, cv2.CV_64F, 0, 1, ksize=3)
        grad_y = np.abs(grad_y).astype(np.float32)
        grad_y = cv2.normalize(grad_y, None, 0, 255,
                               cv2.NORM_MINMAX).astype(np.uint8)
    else:
        # Fallback gradient computation
        grad_y = np.gradient(img.astype(np.float32), axis=0)
        grad_y = np.abs(grad_y)
        grad_y = ((grad_y - grad_y.min()) / (grad_y.max() - grad_y.min()) *
                  255).astype(np.uint8)

    # Find maximum gradient in each column within ROI
    raw_curve = np.zeros(width, dtype=np.int32)
    for j in range(width):
        col = grad_y[roi_start:roi_end, j]
        if len(col) > 0:
            raw_curve[j] = roi_start + np.argmax(col)
        else:
            raw_curve[j] = roi_start

    # Apply smoothing
    valid_x = np.arange(width)
    valid_y = raw_curve

    if force_straight:
        try:
            # Polynomial fitting for smoother curve
            coeffs = np.polyfit(valid_x, valid_y, poly_degree)
            smooth_curve = np.polyval(coeffs, valid_x)
        except Exception:
            # Fallback to median filtering
            from scipy.signal import medfilt
            smooth_curve = medfilt(raw_curve, kernel_size=kernel_size)
    else:
        from scipy.signal import medfilt
        smooth_curve = medfilt(raw_curve, kernel_size=kernel_size)

    return smooth_curve.astype(np.float32)


def flatten_oct_image(image: np.ndarray) -> np.ndarray:
    """
    Enhanced OCT image flattening using the logic from ztest file.

    1) Convert RGB to grayscale if needed
    2) Find ROI automatically based on vertical histogram and cusum
    3) Apply blur for better curvature detection
    4) Call RPE detection function
    5) Flatten the image using detected curve
    """
    try:
        logger.info(
            "Applying enhanced OCT flattening algorithm with new logic")

        # Ensure image is 2D grayscale
        if len(image.shape) > 2:
            if CV2_AVAILABLE:
                image = cv2.cvtColor(image, cv2.COLOR_RGB2GRAY)
            else:
                image = np.mean(image, axis=2)

        # Convert to uint8 if needed
        if image.dtype != np.uint8:
            image = ((image - image.min()) / (image.max() - image.min()) *
                     255).astype(np.uint8)

        height, width = image.shape
        logger.info(f"Processing image with shape: {image.shape}")

        # Automatic ROI detection based on vertical histogram
        # Sum each row to create vertical histogram
        vertical_hist = np.sum(image, axis=1)

        # Find the region with significant tissue (non-zero intensities)
        # Use cumulative sum to find tissue boundaries
        cumsum = np.cumsum(vertical_hist)
        total_sum = cumsum[-1]

        # Find ROI boundaries (5% to 70% of cumulative intensity)
        roi_start = np.where(cumsum >= 0.05 * total_sum)[0]
        roi_end = np.where(cumsum >= 0.70 * total_sum)[0]

        if len(roi_start) > 0 and len(roi_end) > 0:
            roi_start = max(0, roi_start[0] - 10)  # Add small margin
            roi_end = min(height - 1, roi_end[0] + 10)
        else:
            # Fallback ROI
            roi_start = height // 6
            roi_end = min(height - 1, height * 2 // 3)

        logger.info(f"Detected ROI: {roi_start} to {roi_end}")

        # Apply slight blur for better curvature detection
        if CV2_AVAILABLE:
            blurred_img = cv2.GaussianBlur(image, (3, 3), 0.5)
        else:
            from scipy import ndimage
            blurred_img = ndimage.gaussian_filter(image, sigma=0.5)

        # Detect RPE curve
        rpe_curve = detect_rpe_curve(blurred_img,
                                     roi_start,
                                     roi_end,
                                     kernel_size=151,
                                     poly_degree=2,
                                     force_straight=True)

        # Create flattened image
        flattened = np.zeros_like(image)

        # Calculate reference level (median of curve)
        reference_level = int(np.median(rpe_curve))

        # Flatten each column
        for col in range(width):
            curve_point = int(rpe_curve[col])
            shift = reference_level - curve_point

            # Apply vertical shift with bounds checking
            if shift > 0:
                # Shift down
                end_idx = min(height, height - shift)
                flattened[shift:, col] = image[:end_idx, col]
            elif shift < 0:
                # Shift up
                start_idx = abs(shift)
                if start_idx < height:
                    flattened[:height + shift, col] = image[start_idx:, col]
            else:
                # No shift needed
                flattened[:, col] = image[:, col]

        # Apply contrast enhancement
        flattened = enhance_contrast(flattened,
                                     clip_limit=2.0,
                                     grid_size=(8, 8))

        logger.info("Enhanced OCT flattening completed successfully")
        return flattened

    except Exception as e:
        logger.error(f"Error in enhanced OCT flattening: {e}")
        raise


def flatten_oct_image_enhanced(image: np.ndarray) -> np.ndarray:
    """
    Enhanced OCT image flattening algorithm with better surface detection.

    Args:
        image: Input OCT image as numpy array

    Returns:
        Flattened OCT image
    """
    try:
        logger.info("Applying enhanced OCT flattening algorithm")

        # Ensure image is 2D
        if len(image.shape) > 2:
            image = np.mean(image, axis=2)

        # Convert to float for processing
        img_float = image.astype(np.float32)

        # Normalize image
        img_min, img_max = np.min(img_float), np.max(img_float)
        if img_max > img_min:
            img_normalized = (img_float - img_min) / (img_max - img_min)
        else:
            img_normalized = img_float

        # Enhanced surface detection
        surface_points = detect_retinal_surface_enhanced(img_normalized)

        # Apply polynomial fitting for smoother surface
        x_coords = np.arange(len(surface_points))
        try:
            # Fit polynomial to surface points
            poly_coeffs = np.polyfit(x_coords,
                                     surface_points,
                                     deg=min(3,
                                             len(surface_points) - 1))
            surface_smooth = np.polyval(poly_coeffs, x_coords)
        except:
            # Fallback to Gaussian smoothing
            surface_smooth = ndimage.gaussian_filter1d(surface_points, sigma=3)

        # Create flattened image with interpolation
        flattened = create_flattened_image(img_normalized, surface_smooth)

        # Post-processing: enhance contrast
        flattened = enhance_contrast(flattened)

        # Convert back to uint8
        flattened_scaled = (flattened * 255).astype(np.uint8)

        logger.info("Enhanced OCT flattening completed successfully")
        return flattened_scaled

    except Exception as e:
        logger.error(f"Error in enhanced OCT flattening: {e}")
        # Fallback to basic algorithm
        logger.info("Falling back to basic OCT flattening")
        return flatten_oct_image(image)


def detect_retinal_surface_enhanced(image: np.ndarray) -> np.ndarray:
    """
    Enhanced retinal surface detection using multiple methods.

    Args:
        image: Normalized OCT image

    Returns:
        Array of surface points for each column
    """
    try:
        height, width = image.shape
        surface_points = np.zeros(width)

        # Method 1: Gradient-based detection
        gradient_y = np.gradient(image, axis=0)

        # Method 2: Intensity-based detection
        for col in range(width):
            column = image[:, col]
            gradient_col = gradient_y[:, col]

            # Find strong positive gradients (dark to bright transitions)
            strong_gradients = np.where(gradient_col > 0.1)[0]

            if len(strong_gradients) > 0:
                # Take the first strong gradient as surface
                surface_points[col] = strong_gradients[0]
            else:
                # Fallback: find maximum intensity in upper portion
                upper_portion = column[:height // 3]
                if len(upper_portion) > 0:
                    surface_points[col] = np.argmax(upper_portion)
                else:
                    surface_points[col] = 0

        # Remove outliers using median filtering
        surface_filtered = ndimage.median_filter(surface_points, size=5)

        return surface_filtered

    except Exception as e:
        logger.error(f"Error in surface detection: {e}")
        # Fallback to simple surface detection
        return np.zeros(image.shape[1])


def create_flattened_image(image: np.ndarray,
                           surface_points: np.ndarray) -> np.ndarray:
    """
    Create flattened image by aligning surface points.

    Args:
        image: Input OCT image
        surface_points: Detected surface points for each column

    Returns:
        Flattened image
    """
    try:
        height, width = image.shape
        flattened = np.zeros_like(image)

        # Calculate reference surface level (median)
        reference_level = int(np.median(surface_points))

        for col in range(width):
            surface_row = int(surface_points[col])
            shift = reference_level - surface_row

            # Apply shift with bounds checking
            if shift > 0:
                # Shift down
                end_idx = min(height, height - shift)
                flattened[shift:, col] = image[:end_idx, col]
            elif shift < 0:
                # Shift up
                start_idx = abs(shift)
                flattened[:height + shift, col] = image[start_idx:, col]
            else:
                # No shift needed
                flattened[:, col] = image[:, col]

        return flattened

    except Exception as e:
        logger.error(f"Error creating flattened image: {e}")
        return image


def enhance_contrast(image: np.ndarray,
                     clip_limit=2.0,
                     grid_size=(8, 8)) -> np.ndarray:
    """
    Enhance contrast of the flattened OCT image.

    Args:
        image: Input image
        clip_limit: CLAHE clip limit
        grid_size: CLAHE grid size

    Returns:
        Contrast-enhanced image
    """
    try:
        # Apply CLAHE (Contrast Limited Adaptive Histogram Equalization)
        if CV2_AVAILABLE:
            # Convert to uint8 for CLAHE if needed
            if image.dtype != np.uint8:
                if image.max() <= 1.0:
                    # Image is normalized to [0,1], scale to [0,255]
                    img_uint8 = (image * 255).astype(np.uint8)
                    should_normalize_back = True
                else:
                    # Image is already in [0,255] range
                    img_uint8 = image.astype(np.uint8)
                    should_normalize_back = False
            else:
                img_uint8 = image
                should_normalize_back = False

            # Apply CLAHE
            clahe = cv2.createCLAHE(clipLimit=clip_limit,
                                    tileGridSize=grid_size)
            enhanced = clahe.apply(img_uint8)

            # Convert back to original format if needed
            if should_normalize_back:
                return enhanced.astype(np.float32) / 255.0
            else:
                return enhanced
        else:
            # Fallback: simple histogram stretching
            img_min, img_max = np.percentile(image, [2, 98])
            if img_max > img_min:
                enhanced = np.clip((image - img_min) / (img_max - img_min), 0,
                                   1)
            else:
                enhanced = image

            return enhanced

    except Exception as e:
        logger.error(f"Error enhancing contrast: {e}")
        return image


def validate_oct_image(image: np.ndarray) -> bool:
    """
    Validate if the image is suitable for OCT flattening.

    Args:
        image: Input image

    Returns:
        True if image is valid for OCT processing
    """
    try:
        # Check if image has reasonable dimensions
        if len(image.shape) < 2:
            return False

        height, width = image.shape[:2]

        # OCT images should have reasonable aspect ratio
        if height < 50 or width < 50:
            return False

        # Check if image has sufficient dynamic range
        img_range = np.max(image) - np.min(image)
        if img_range < 10:  # Very low contrast
            return False

        return True

    except Exception as e:
        logger.error(f"Error validating OCT image: {e}")
        return False


def preprocess_oct_image(image: np.ndarray) -> np.ndarray:
    """
    Preprocess OCT image before flattening.

    Args:
        image: Raw OCT image

    Returns:
        Preprocessed image
    """
    try:
        # Remove noise using Gaussian filter
        if len(image.shape) == 2:
            denoised = ndimage.gaussian_filter(image, sigma=0.5)
        else:
            denoised = image

        # Normalize intensity
        img_min, img_max = np.percentile(denoised, [1, 99])
        if img_max > img_min:
            normalized = np.clip((denoised - img_min) / (img_max - img_min), 0,
                                 1)
        else:
            normalized = denoised

        return normalized

    except Exception as e:
        logger.error(f"Error preprocessing OCT image: {e}")
        return image


def postprocess_flattened_image(image: np.ndarray) -> np.ndarray:
    """
    Post-process flattened OCT image.

    Args:
        image: Flattened OCT image

    Returns:
        Post-processed image
    """
    try:
        # Apply slight sharpening
        if CV2_AVAILABLE:
            kernel = np.array([[-1, -1, -1], [-1, 9, -1], [-1, -1, -1]])
            sharpened = cv2.filter2D(image, -1, kernel)
            # Blend with original
            result = 0.8 * image + 0.2 * sharpened
        else:
            result = image

        # Ensure values are in valid range
        result = np.clip(result, 0, 255)

        return result.astype(np.uint8)

    except Exception as e:
        logger.error(f"Error post-processing flattened image: {e}")
        return image.astype(np.uint8)


# Replace the old apply_oct_flattening function with this enhanced version
def apply_oct_flattening(pixels: np.ndarray,
                         is_middle_frame: bool = False) -> np.ndarray:
    """
    Apply enhanced OCT flattening algorithm using the new logic from ztest file.

    Args:
        pixels: Input pixel data (2D array for single frame or 3D for volume)
        is_middle_frame: If True, pixels is already a 2D middle frame
    """
    try:
        # Handle input data
        if not is_middle_frame and len(pixels.shape) == 3:
            # Use middle frame from 3D volume
            middle_index = pixels.shape[0] // 2
            pixels = pixels[middle_index]
            logger.info(
                f"Using middle frame {middle_index} from 3D volume for flattening"
            )

        # Ensure we have 2D data
        if len(pixels.shape) != 2:
            raise ValueError(
                f"Expected 2D pixel data for flattening, got shape: {pixels.shape}"
            )

        logger.info(f"Flattening 2D image with shape: {pixels.shape}")

        # Apply the new enhanced flattening algorithm
        flattened = flatten_oct_image(pixels)

        logger.info("Enhanced OCT flattening completed successfully")
        return flattened

    except Exception as e:
        logger.error(f"OCT flattening failed: {str(e)}", exc_info=True)
        # Return original image if flattening fails
        try:
            if len(pixels.shape) == 3:
                result_pixels = pixels[pixels.shape[0] // 2]
            else:
                result_pixels = pixels

            if result_pixels.dtype != np.uint8:
                pixels_min = result_pixels.min()
                pixels_max = result_pixels.max()
                if pixels_max > pixels_min:
                    return ((result_pixels - pixels_min) /
                            (pixels_max - pixels_min) * 255).astype(np.uint8)
                else:
                    return np.full_like(result_pixels, 128, dtype=np.uint8)
            return result_pixels.astype(np.uint8)
        except Exception as fallback_error:
            logger.error(f"Even fallback failed: {str(fallback_error)}")
            # Last resort - return a blank image
            return np.zeros((512, 512), dtype=np.uint8)


def process_frame_parallel(frame_data, frame_idx):
    # Normalize to 8-bit using percentiles
    vmin, vmax = np.percentile(frame_data, (1, 99))
    frame_8bit = ((frame_data - vmin) / (vmax - vmin + 1e-5) * 255).astype(np.uint8)
    return frame_idx, frame_8bit


def populate_stored_images_from_cache(key, cached_images, metadata, compression_type, is_compressed, number_of_frames):
    """Populate stored_images[key] with all frames and metadata from cache."""
    stored_images[key] = {}
    frame_count = 0
    for frame_num, img_data in cached_images.items():
        if isinstance(frame_num, int):
            stored_images[key][frame_num] = img_data
            frame_count += 1
    stored_images[key]["timestamp"] = time.time()
    stored_images[key]["crc"] = metadata.get("crc", key)
    stored_images[key]["compression_type"] = compression_type
    stored_images[key]["is_compressed"] = is_compressed
    if number_of_frames > 1:
        stored_images[key]["is_oct"] = True
        stored_images[key]["middle_frame_index"] = number_of_frames // 2
    else:
        stored_images[key]["is_oct"] = False
    logger.info(f"[populate_stored_images_from_cache] Loaded {frame_count} frames into memory for key: {key}")


def process_dicom_file(file_path: str, key: str, crc: str):
    """
    Enhanced DICOM processing function with compressed DICOM support and CRC-based caching.
    Now uses parallel frame processing for multi-frame DICOMs.
    """
    logger.info(f"Processing DICOM file: {file_path}")
    logger.info(f"[process_dicom_file] Using CRC key: {crc} for file_path: {file_path}")
    try:
        # Check if this file has an S3 key that needs immediate mapping
        s3_key = None
        if key in stored_images and "s3_key" in stored_images[key]:
            s3_key = stored_images[key]["s3_key"]
            logger.info(f"Found S3 key for mapping: {s3_key}")

        # Check CRC-based cache first
        cache_path = get_cache_path(crc)
        if cache_path.exists():
            logger.info(f"Loading from CRC cache: {crc}")
            cached_images, metadata = load_from_cache(crc)
            if cached_images:
                logger.info(f"Restoring {len(cached_images)} items from cache for CRC: {crc}")
                logger.info(f"Cached items keys: {list(cached_images.keys())}")
                file_info = metadata.get("file_info", {})
                compression_type = file_info.get("compression_type")
                is_compressed = file_info.get("is_compressed")
                number_of_frames = len([k for k in cached_images.keys() if isinstance(k, int)])
                populate_stored_images_from_cache(crc, cached_images, metadata, compression_type, is_compressed, number_of_frames)
                logger.info(f"Successfully loaded {number_of_frames} frames from CRC cache into memory for key: {crc}")
                # IMMEDIATELY map the file_path to the CRC key for UI access
                stored_images[file_path] = stored_images[crc]
                logger.info(f"[IMMEDIATE] Mapped original file path '{file_path}' to CRC key '{crc}' in stored_images.")
                # IMMEDIATELY map the S3 key if available
                if s3_key:
                    stored_images[s3_key] = stored_images[crc]
                    logger.info(f"[IMMEDIATE] Mapped S3 key '{s3_key}' to CRC key '{crc}' in stored_images.")
                if os.path.exists(file_path):
                    os.remove(file_path)
                return JSONResponse(
                    content={
                        "message": "File loaded from CRC cache.",
                        "number_of_frames": number_of_frames,
                        "dicom_file_path": crc,
                        "cache_source": "disk"
                    })

        # Continue with normal processing if no cache or cache failed...
        # Read DICOM file
        dicom = pydicom.dcmread(file_path, force=True)
        logger.info(f"Successfully read DICOM file: {file_path}")

        # Store the raw DICOM bytes for flattening operations
        with open(file_path, 'rb') as f:
            dicom_bytes = f.read()

        # Check compression status
        is_compressed, compression_type = check_dicom_compression(dicom)
        if is_compressed:
            logger.info(f"Detected compressed DICOM: {compression_type}")

        # Get number of frames - ensure it's at least 1
        number_of_frames = max(1, dicom.get("NumberOfFrames", 1))
        logger.info(f"Number of frames: {number_of_frames}")

        # Attempt to get pixel data with fallbacks
        pixels = decompress_dicom_with_fallbacks(dicom, file_path)

        if pixels is None:
            error_msg = f"Failed to decompress DICOM file with {compression_type} compression. "
            if not PYLIBJPEG_AVAILABLE and not GDCM_AVAILABLE:
                error_msg += "Install pylibjpeg or gdcm for compressed DICOM support: "
                error_msg += "pip install pylibjpeg pylibjpeg-libjpeg pylibjpeg-openjpeg pylibjpeg-rle"

            logger.error(error_msg)
            raise HTTPException(
                status_code=422,
                detail={
                    "error":
                    "Compressed DICOM decompression failed",
                    "compression_type":
                    compression_type,
                    "suggestions": [
                        "Install pylibjpeg: pip install pylibjpeg pylibjpeg-libjpeg pylibjpeg-openjpeg",
                        "Install GDCM: pip install gdcm",
                        "Convert DICOM to uncompressed format"
                    ]
                })

        logger.info(
            f"Successfully extracted pixel data. Shape: {pixels.shape}")

        # Apply windowing
        try:
            pixels = apply_windowing(pixels, dicom)
            logger.info("Applied DICOM windowing successfully")
        except Exception as e:
            logger.warning(f"Windowing failed, using raw pixels: {str(e)}")
            # Normalize to 0-255 range as fallback
            pixels = ((pixels - pixels.min()) / (pixels.max() - pixels.min()) *
                      255).astype(np.uint8)

        # After: pixels = apply_windowing(pixels, dicom)
        # Add OCT detection and middle frame extraction

        # Initialize storage for this key first
        if key not in stored_images:
            stored_images[key] = {}

        # Store the raw DICOM bytes for flattening
        stored_images[key]["dicom_bytes"] = dicom_bytes
        stored_images[key]["timestamp"] = time.time()
        stored_images[key]["crc"] = crc

        # Detect if this is likely an OCT image (multi-frame with depth)
        is_oct_image = False
        middle_frame_pixels = None

        if number_of_frames > 1:
            # Assume multi-frame images are OCT scans
            is_oct_image = True
            middle_frame_index = number_of_frames // 2

            logger.info(
                f"Detected OCT image with {number_of_frames} frames (indexed 0-{number_of_frames-1})"
            )
            logger.info(
                f"Using middle frame INDEX {middle_frame_index} (frame #{middle_frame_index + 1} of {number_of_frames}) for flattening"
            )

            # Extract middle frame for flattening
            if len(pixels.shape) == 3:
                middle_frame_pixels = pixels[middle_frame_index].copy()
            else:
                middle_frame_pixels = pixels.copy()

            # Store OCT-specific data
            stored_images[key]["is_oct"] = True
            stored_images[key]["middle_frame_index"] = middle_frame_index
            stored_images[key]["middle_frame_pixels"] = middle_frame_pixels
            logger.info(
                f"Stored middle frame pixels with shape: {middle_frame_pixels.shape}"
            )
        else:
            stored_images[key]["is_oct"] = False
            logger.info(f"Single frame image detected - not treated as OCT")

        # --- Parallel frame processing for multi-frame DICOMs ---
        logger.info(f"Processing {number_of_frames} frame(s) in parallel (except median)")
        frame_indices = list(range(number_of_frames))
        # For multi-frame, skip the median frame in parallel processing (as in your code)
        if number_of_frames > 1:
            median_idx = number_of_frames // 2
            frames_to_process = [i for i in frame_indices if i != median_idx]
        else:
            frames_to_process = frame_indices

        processed_frames = {}
        if number_of_frames > 1:
            logger.info(f"Starting parallel processing of {len(frames_to_process)} frames (excluding median index {median_idx})")
            with ThreadPoolExecutor(max_workers=8) as executor:
                future_to_idx = {
                    executor.submit(process_frame_parallel, pixels[idx], idx): idx for idx in frames_to_process
                }
                for future in as_completed(future_to_idx):
                    idx, processed_frame = future.result()
                    processed_frames[idx] = processed_frame
            logger.info(f"Parallel processing complete. Processed {len(processed_frames)} frames. Adding median frame (index {median_idx}) to results.")
            # Add the median frame (not processed in parallel) for consistency
            processed_frames[median_idx] = pixels[median_idx] if len(pixels.shape) == 3 else pixels
        else:
            logger.info("Single frame DICOM detected. No parallel processing needed.")
            processed_frames[0] = pixels if len(pixels.shape) == 2 else pixels[0]

        # Store processed frames as PNGs in stored_images for better quality and consistency
        for frame in range(number_of_frames):
            try:
                img_data = processed_frames[frame]
                img = convert_dicom_to_image(img_data, 0)  # Already 2D
                img_byte_arr = io.BytesIO()
                img.save(img_byte_arr, format='PNG')  # Use PNG for better quality and consistency
                img_byte_arr.seek(0)
                stored_images[key][frame] = img_byte_arr
                logger.debug(f"Processed frame {frame + 1}/{number_of_frames}")
            except Exception as e:
                logger.error(f"Failed to process frame {frame}: {str(e)}")
                raise

        # Save to hierarchical CRC-based cache
        try:
            cache_data = {
                k: v
                for k, v in stored_images[crc].items() if isinstance(k, int)
            }
            file_info = {
                "name": os.path.basename(file_path),
                "size": os.path.getsize(file_path) if os.path.exists(file_path) else 0,
                "compression_type": compression_type,
                "is_compressed": is_compressed
            }
            save_to_cache(crc, cache_data, "dicom", file_info)
            logger.info(f"Saved processed DICOM images to CRC cache: {crc}")
        except Exception as e:
            logger.warning(f"Failed to save to CRC cache: {str(e)}")
        # --- Ensure all frames are loaded into memory after first processing ---
        try:
            cached_images, metadata = load_from_cache(crc)
            if cached_images:
                populate_stored_images_from_cache(crc, cached_images, metadata, compression_type, is_compressed, number_of_frames)
                logger.info(f"Ensured all frames are loaded into memory after processing for key: {crc}")
                # IMMEDIATELY map the file_path to the CRC key for UI access
                stored_images[file_path] = stored_images[crc]
                logger.info(f"[IMMEDIATE] Mapped original file path '{file_path}' to CRC key '{crc}' in stored_images.")
                # IMMEDIATELY map the S3 key if available
                if s3_key:
                    stored_images[s3_key] = stored_images[crc]
                    logger.info(f"[IMMEDIATE] Mapped S3 key '{s3_key}' to CRC key '{crc}' in stored_images.")
        except Exception as e:
            logger.warning(f"Failed to reload frames from cache after processing: {str(e)}")

        # Clean up temporary file
        try:
            os.remove(file_path)
            logger.info(f"Cleaned up temporary file: {file_path}")
        except Exception as e:
            logger.warning(f"Failed to clean up file {file_path}: {str(e)}")

        logger.info(
            f"Successfully processed DICOM file with {number_of_frames} frames"
        )

        return JSONResponse(
            content={
                "message": "File uploaded successfully.",
                "number_of_frames": number_of_frames,
                "dicom_file_path": crc,
                "cache_source": "fresh_download",
                "compression_info": {
                    "is_compressed": is_compressed,
                    "compression_type": compression_type
                }
            })

    except HTTPException:
        # Re-raise HTTP exceptions
        raise
    except Exception as e:
        logger.error(f"Unexpected error processing DICOM file: {str(e)}",
                     exc_info=True)

        # Clean up file on error
        try:
            if os.path.exists(file_path):
                os.remove(file_path)
        except:
            pass

        raise HTTPException(status_code=500,
                            detail=f"Error processing DICOM file: {str(e)}")


def process_e2e_file(file_path: str, key: str, crc: str):
    """
    Processes an .e2e file, extracts OCT and fundus data for both eyes,
    creates DICOM files, flattened OCT images, and caches them.
    Now also extracts and caches all original OCT frames for each eye.
    """
    try:
        oct_file = E2E(file_path)
        logger.info("E2E file detected")

        if key not in stored_images:
            stored_images[key] = {}
        stored_images[key]["file_type"] = "e2e"
        stored_images[key]["left_eye_data"] = {"dicom": [], "oct": [], "original_oct": []}
        stored_images[key]["right_eye_data"] = {"dicom": [], "oct": [], "original_oct": []}
        stored_images[key]["timestamp"] = time.time()
        stored_images[key]["crc"] = crc

        original_filename = os.path.basename(file_path).lower()
        logger.info(f"Processing E2E file: {original_filename}")

        def get_laterality_from_filename(filename):
            filename_lower = filename.lower()
            if filename_lower.endswith('l.e2e') or '_l.' in filename_lower:
                return 'L'
            elif filename_lower.endswith('r.e2e') or '_r.' in filename_lower:
                return 'R'
            else:
                if 'l' in filename_lower:
                    return 'L'
                elif 'r' in filename_lower:
                    return 'R'
                return 'L'

        file_laterality = get_laterality_from_filename(original_filename)
        logger.info(f"Detected eye laterality from filename: {file_laterality}")

        # 1. Process Fundus images (unchanged)
        try:
            fundus_images = oct_file.read_fundus_image()
            for i, fundus_image in enumerate(fundus_images):
                if hasattr(fundus_image, 'laterality') and fundus_image.laterality:
                    laterality = fundus_image.laterality
                else:
                    laterality = file_laterality
                eye_key = "left_eye_data" if laterality == 'L' else "right_eye_data"
                fundus_key = f"{key}_{laterality}_fundus_{i}"
                img_byte_arr = io.BytesIO()
                if hasattr(fundus_image, 'image') and fundus_image.image is not None:
                    fundus_data = fundus_image.image
                    if isinstance(fundus_data, np.ndarray):
                        if fundus_data.dtype != np.uint8:
                            fundus_normalized = ((fundus_data - fundus_data.min()) / (fundus_data.max() - fundus_data.min()) * 255).astype(np.uint8)
                        else:
                            fundus_normalized = fundus_data
                        if len(fundus_normalized.shape) == 3:
                            pil_image = Image.fromarray(fundus_normalized)
                        else:
                            pil_image = Image.fromarray(fundus_normalized, mode='L')
                    else:
                        pil_image = fundus_data
                    pil_image.save(img_byte_arr, format='PNG')  # Use PNG for better quality and consistency
                    img_byte_arr.seek(0)
                    stored_images[key][fundus_key] = img_byte_arr
                    stored_images[key][eye_key]["dicom"].append(fundus_key)
        except Exception as e:
            logger.warning(f"Error processing fundus images: {str(e)}")

        # 2. Process OCT volumes, flatten, and cache all frames
        try:
            oct_volumes = oct_file.read_oct_volume()
            for i, oct_volume in enumerate(oct_volumes):
                if hasattr(oct_volume, 'laterality') and oct_volume.laterality:
                    laterality = oct_volume.laterality
                else:
                    laterality = file_laterality
                eye_key = "left_eye_data" if laterality == 'L' else "right_eye_data"
                # Extract all frames from the OCT volume
                if hasattr(oct_volume, 'volume') and len(oct_volume.volume) > 0:
                    for frame_idx, oct_slice in enumerate(oct_volume.volume):
                        frame_name = f"{key}_{laterality}_original_oct_frame_{frame_idx:04d}"
                        img_byte_arr = io.BytesIO()
                        if isinstance(oct_slice, np.ndarray):
                            oct_normalized = ((oct_slice - oct_slice.min()) / (oct_slice.max() - oct_slice.min()) * 255).astype(np.uint8)
                            pil_image = Image.fromarray(oct_normalized)
                        else:
                            pil_image = oct_slice
                        pil_image.save(img_byte_arr, format='PNG')  # Use PNG for better quality and consistency
                        img_byte_arr.seek(0)
                        stored_images[key][frame_name] = img_byte_arr
                        stored_images[key][eye_key]["original_oct"].append(frame_name)
                    # Also keep the old behavior for middle frame (flattened/original)
                    middle_frame_index = len(oct_volume.volume) // 2
                    oct_slice = oct_volume.volume[middle_frame_index]
                    orig_oct_key = f"{key}_{laterality}_oct_original_{i}"
                    orig_img_byte_arr = io.BytesIO()
                    if isinstance(oct_slice, np.ndarray):
                        oct_normalized = ((oct_slice - oct_slice.min()) / (oct_slice.max() - oct_slice.min()) * 255).astype(np.uint8)
                        orig_pil_image = Image.fromarray(oct_normalized)
                    else:
                        orig_pil_image = oct_slice
                    orig_pil_image.save(orig_img_byte_arr, format='PNG')  # Use PNG for better quality and consistency
                    orig_img_byte_arr.seek(0)
                    stored_images[key][orig_oct_key] = orig_img_byte_arr
                    stored_images[key][eye_key]["oct"].append(orig_oct_key)
                    # Flattened
                    try:
                        flattened_oct_key = f"{key}_{laterality}_oct_flattened_{i}"
                        flattened_img_byte_arr = io.BytesIO()
                        flattened_oct_array = apply_oct_flattening(oct_slice, is_middle_frame=True)
                        if isinstance(flattened_oct_array, np.ndarray):
                            flattened_pil_image = Image.fromarray(flattened_oct_array)
                        else:
                            flattened_pil_image = flattened_oct_array
                        flattened_pil_image.save(flattened_img_byte_arr, format='PNG')  # Use PNG for better quality and consistency
                        flattened_img_byte_arr.seek(0)
                        stored_images[key][flattened_oct_key] = flattened_img_byte_arr
                        stored_images[key][eye_key]["oct"].append(flattened_oct_key)
                    except Exception as flatten_error:
                        logger.warning(f"Error flattening OCT {i} for {laterality} eye: {str(flatten_error)}")
        except Exception as e:
            logger.warning(f"Error processing OCT volumes: {str(e)}")

        # Save to CRC-based cache (all frames, including original_oct)
        try:
            cache_data = {k: v for k, v in stored_images[key].items() if isinstance(v, io.BytesIO)}
            file_info = {"name": os.path.basename(file_path), "size": os.path.getsize(file_path) if os.path.exists(file_path) else 0}
            save_to_cache(crc, cache_data, "e2e", file_info)
            logger.info(f"Saved E2E processed images to CRC cache: {crc}")
        except Exception as e:
            logger.warning(f"Failed to save E2E to CRC cache: {str(e)}")

        if os.path.exists(file_path):
            os.remove(file_path)
        total_images = len([k for k in stored_images[key].keys() if isinstance(stored_images[key][k], io.BytesIO)])
        return JSONResponse(
            content={
                "message": "E2E file processed and cached successfully.",
                "number_of_frames": total_images,
                "dicom_file_path": key,
                "cache_source": "fresh_download",
                "file_type": "e2e",
                "left_eye_data": stored_images[key]["left_eye_data"],
                "right_eye_data": stored_images[key]["right_eye_data"]
            })
    except Exception as e:
        if os.path.exists(file_path):
            os.remove(file_path)
        logger.error(f"Error processing E2E file: {str(e)}", exc_info=True)
        raise HTTPException(status_code=500, detail=f"Error processing E2E file: {str(e)}")


def process_fds_file(file_path: str, key: str, crc: str):
    """
    Enhanced FDS format processing function with CRC-based caching.
    FDS files are similar to FDA files but may have different structure.
    """
    try:
        # Check if this file has an S3 key that needs immediate mapping
        s3_key = None
        if key in stored_images and "s3_key" in stored_images[key]:
            s3_key = stored_images[key]["s3_key"]
            logger.info(f"Found S3 key for FDS mapping: {s3_key}")

        # Check CRC-based cache first
        cache_path = get_cache_path(crc)
        if cache_path.exists():
            logger.info(f"Loading from CRC cache: {crc}")
            cached_images, metadata = load_from_cache(crc)

            if cached_images:  # Only proceed if we have cached images
                # Initialize storage for this key
                stored_images[key] = {}

                # Restore all cached frames
                for frame_num, img_data in cached_images.items():
                    if isinstance(frame_num, int):  # Only frame numbers, not metadata
                        stored_images[key][frame_num] = img_data

                # Store essential metadata for proper functioning
                stored_images[key]["timestamp"] = time.time()
                stored_images[key]["crc"] = crc
                stored_images[key]["is_fds"] = True  # Mark as FDS file

                # Restore file info from cache metadata
                file_info = metadata.get("file_info", {})
                if file_info:
                    # Restore compression info
                    stored_images[key]["compression_type"] = file_info.get("compression_type")
                    stored_images[key]["is_compressed"] = file_info.get("is_compressed")
                    
                    # Determine if this was an OCT image based on frame count
                    number_of_frames = len([k for k in cached_images.keys() if isinstance(k, int)])
                    if number_of_frames > 1:
                        stored_images[key]["is_oct"] = True
                        stored_images[key]["middle_frame_index"] = number_of_frames // 2
                        logger.info(f"Restored FDS OCT metadata: {number_of_frames} frames, middle frame index: {stored_images[key]['middle_frame_index']}")
                    else:
                        stored_images[key]["is_oct"] = False
                        logger.info(f"Restored FDS single frame metadata: {number_of_frames} frames")

                # IMMEDIATELY map the S3 key if available
                if s3_key:
                    stored_images[s3_key] = stored_images[key]
                    logger.info(f"[IMMEDIATE] Mapped S3 key '{s3_key}' to key '{key}' in stored_images for FDS.")

                # Clean up temporary file
                if os.path.exists(file_path):
                    os.remove(file_path)

                logger.info(
                    f"Successfully loaded {len([k for k in cached_images.keys() if isinstance(k, int)])} frames from CRC cache"
                )

                return JSONResponse(
                    content={
                                    "message": "File loaded from CRC cache.",
                                    "number_of_frames": len([k for k in cached_images.keys() if isinstance(k, int)]),
                                    "dicom_file_path": key,
                                    "cache_source": "disk"
                                })

        # Try to process as FDA file first (FDS and FDA are often compatible)
        try:
            fda = FDA(file_path)
            logger.info(f"Successfully read FDS file as FDA: {file_path}")
            
            oct = fda.read_oct_volume()  # use oct.volume for frames
            meta = fda_dicom_metadata(oct)  # use as is

            number_of_frames = len(oct.volume)
            
            # Normalize
            frames = normalize_volume(oct.volume)
            pixel_data = np.array(frames).astype(np.uint16)

            if pixel_data is None:
                raise Exception("Failed to extract pixel data from FDS file")

            logger.info(
                f"Successfully extracted pixel data. Shape: {pixel_data.shape}")

            # Apply windowing to fds file
            try:
                pixel_data = pixel_data.astype(np.float64)
                pixels_min = pixel_data.min()
                pixels_max = pixel_data.max()

                if pixels_max > pixels_min:
                    pixel_data = (pixel_data - pixels_min) / (pixels_max -
                                                              pixels_min) * 255.0
                else:
                    pixel_data = np.full_like(pixel_data, 128.0)

                pixel_data = pixel_data.astype(np.uint8)
                logger.info(f"Windowing applied successfully")
            except Exception as fallback_error:
                logger.error(
                    f"Even fallback normalization failed: {str(fallback_error)}")
                raise

            # Initialize storage for this key
            if key not in stored_images:
                stored_images[key] = {}

            dicom_bytes = None  # TODO: research what are the dicom bytes for fds images

            # Store the raw DICOM bytes for flattening
            stored_images[key]["dicom_bytes"] = dicom_bytes
            stored_images[key]["timestamp"] = time.time()
            stored_images[key]["crc"] = crc
            stored_images[key]["is_fds"] = True  # Mark as FDS file

            # Store middle frame pixels for flattening (FDS files are typically multi-frame)
            if number_of_frames > 1:
                middle_frame_index = number_of_frames // 2
                stored_images[key]["middle_frame_index"] = middle_frame_index
                stored_images[key]["middle_frame_pixels"] = pixel_data[middle_frame_index].copy()
                logger.info(f"Stored middle frame pixels for FDS flattening with shape: {pixel_data[middle_frame_index].shape}")

            # Process each frame
            logger.info(f"Processing {number_of_frames} frame(s)")
            for frame in range(number_of_frames):
                try:
                    img = convert_dicom_to_image(pixel_data, frame)
                    img_byte_arr = io.BytesIO()
                    img.save(img_byte_arr, format='PNG')  # Use PNG for better quality and consistency
                    img_byte_arr.seek(0)
                    stored_images[key][frame] = img_byte_arr
                    logger.debug(f"Processed frame {frame + 1}/{number_of_frames}")
                except Exception as e:
                    logger.error(f"Failed to process frame {frame}: {str(e)}")
                    raise

            # Save to hierarchical CRC-based cache
            try:
                cache_data = {
                    k: v
                    for k, v in stored_images[key].items() if isinstance(k, int)
                }
                file_info = {
                    "name":
                    os.path.basename(file_path),
                    "size":
                    os.path.getsize(file_path) if os.path.exists(file_path) else 0,
                    "compression_type": None,
                    "is_compressed": False
                }
                save_to_cache(crc, cache_data, "fds", file_info)
                logger.info(f"Saved processed FDS images to CRC cache: {crc}")
            except Exception as e:
                logger.warning(f"Failed to save to CRC cache: {str(e)}")

            # Clean up temporary file
            try:
                os.remove(file_path)
                logger.info(f"Cleaned up temporary file: {file_path}")
            except Exception as e:
                logger.warning(f"Failed to clean up file {file_path}: {str(e)}")

            logger.info(
                f"Successfully processed FDS file with {number_of_frames} frames")

            return JSONResponse(
                content={
                    "message": "File uploaded successfully.",
                    "number_of_frames": number_of_frames,
                    "dicom_file_path": key,
                    "cache_source": "fresh_download",
                    "compression_info": {
                        "is_compressed": False,
                        "compression_type": None
                    }
                })
                
        except Exception as fda_error:
            logger.warning(f"Failed to process FDS as FDA: {str(fda_error)}")
            # Fall back to not supported
            if os.path.exists(file_path):
                os.remove(file_path)
            
            return JSONResponse(
                content={
                    "error": f"FDS file format not supported: {str(fda_error)}",
            "number_of_frames": 0,
                    "dicom_file_path": key,
            "cache_source": "not_supported"
        })
    except Exception as e:
        logger.error(f"Error processing FDS file: {str(e)}", exc_info=True)
            


# Add OCT flattening functionality
@app.get("/api/flatten_dicom_image")
async def flatten_dicom_image(dicom_file_path: str = Query(...)):
    """
    Enhanced flattening with better error handling and fallback methods.
    """
    logger.info(f"Flattening request for file key: {dicom_file_path}")

    try:
        if dicom_file_path not in stored_images:
            raise HTTPException(status_code=404,
                                detail="DICOM file not found in memory.")

        data = stored_images[dicom_file_path]

        # Check if already flattened and cached
        if "flattened_0" in data:
            logger.info(
                f"Serving cached flattened image for {dicom_file_path}")
            image_buffer = data["flattened_0"]
            image_buffer.seek(0)
            return StreamingResponse(image_buffer, media_type="image/png")

        # Method 1: Check if this is an OCT/FDA/FDS image with stored middle frame
        if (data.get("is_oct", False) or data.get("is_fda", False) or data.get("is_fds", False)) and "middle_frame_pixels" in data:
            logger.info(
                f"Processing OCT flattening using stored middle frame for {dicom_file_path}"
            )

            # Use the pre-stored middle frame pixels
            middle_frame_pixels = data["middle_frame_pixels"]
            middle_frame_index = data.get("middle_frame_index", 0)

            logger.info(
                f"Using middle frame INDEX {middle_frame_index} (frame #{middle_frame_index + 1}) for enhanced OCT flattening"
            )
            logger.info(
                f"Middle frame pixels shape: {middle_frame_pixels.shape}")
            logger.info(
                f"Pixel value range: {middle_frame_pixels.min()} - {middle_frame_pixels.max()}"
            )

            # Apply enhanced OCT flattening algorithm to the middle frame
            flattened_pixels = apply_oct_flattening(middle_frame_pixels,
                                                    is_middle_frame=True)
            logger.info(
                f"Flattening completed. Output shape: {flattened_pixels.shape}"
            )
        # Method 2: Try to use DICOM bytes if available
        elif "dicom_bytes" in data and data["dicom_bytes"] is not None:
            logger.info(
                f"Processing flattening using stored DICOM bytes for {dicom_file_path}"
            )

            # Create a temporary file from the stored bytes
            import tempfile
            with tempfile.NamedTemporaryFile(delete=False,
                                             suffix='.dcm') as tmp:
                tmp.write(data["dicom_bytes"])
                temp_dicom_path = tmp.name

            try:
                # Read the DICOM file for flattening
                dicom = pydicom.dcmread(temp_dicom_path, force=True)
                pixels = decompress_dicom_with_fallbacks(
                    dicom, temp_dicom_path)

                if pixels is None:
                    raise HTTPException(
                        status_code=500,
                        detail="Failed to extract pixel data for flattening")

                # Apply OCT flattening algorithm
                flattened_pixels = apply_oct_flattening(pixels,
                                                        is_middle_frame=False)

            finally:
                # Clean up temporary file
                if os.path.exists(temp_dicom_path):
                    os.remove(temp_dicom_path)

        # Method 3: Fallback - try to reconstruct from stored frame data
        else:
            logger.info(
                f"Using fallback method: reconstructing from frame data for {dicom_file_path}"
            )

            # Get available frames
            frame_keys = [k for k in data.keys() if isinstance(k, int)]
            if not frame_keys:
                raise HTTPException(
                    status_code=400,
                    detail="No frame data available for flattening")

            # Use the first available frame (or middle frame if multiple)
            if len(frame_keys) > 1:
                middle_frame_key = sorted(frame_keys)[len(frame_keys) // 2]
            else:
                middle_frame_key = frame_keys[0]

            logger.info(
                f"Using frame {middle_frame_key} for fallback flattening")

            # Get the frame image data
            frame_buffer = data[middle_frame_key]
            frame_buffer.seek(0)

            # Convert JPEG buffer back to numpy array
            from PIL import Image
            import numpy as np

            pil_image = Image.open(frame_buffer)
            if pil_image.mode != 'L':  # Convert to grayscale if needed
                pil_image = pil_image.convert('L')

            # Convert to numpy array
            frame_pixels = np.array(pil_image)

            # Apply flattening to this frame
            flattened_pixels = apply_oct_flattening(frame_pixels,
                                                    is_middle_frame=True)

        # Convert to image and return (use PIL.Image explicitly)
        from PIL import Image as PILImage
        flattened_img = PILImage.fromarray(flattened_pixels)

        # Save to buffer
        flattened_buffer = io.BytesIO()
        flattened_img.save(flattened_buffer, format='PNG')
        flattened_buffer.seek(0)

        # Cache the result
        data["flattened_0"] = flattened_buffer

        # Return the flattened image
        flattened_buffer.seek(0)
        return StreamingResponse(flattened_buffer, media_type="image/png")

    except HTTPException:
        # Re-raise HTTP exceptions
        raise
    except Exception as e:
        logger.error(f"Error flattening image: {str(e)}", exc_info=True)
        raise HTTPException(status_code=500,
                            detail=f"Error flattening image: {str(e)}")


# NEW ENDPOINT: Get frame information for multi-frame DICOM - FIXED for single-frame support
@app.get("/api/view_frames/{file_key}")
async def view_frames(file_key: str):
    """Get information about all frames in a DICOM file - supports both single and multi-frame."""
    logger.info(f"Getting frame info for file key: {file_key}")

    try:
        if file_key not in stored_images:
            raise HTTPException(status_code=404,
                                detail="DICOM file not found in memory.")

        frames_data = stored_images[file_key]
        # Count only integer keys (frames), exclude metadata keys
        frame_keys = [k for k in frames_data.keys() if isinstance(k, int)]
        number_of_frames = len(frame_keys)

        # Ensure we have at least 1 frame
        if number_of_frames == 0:
            logger.warning(f"No frames found for file key: {file_key}")
            raise HTTPException(status_code=404,
                                detail="No frames found in DICOM file.")

        # Return frame URLs/info - works for both single and multi-frame
        frame_urls = []
        for frame_num in sorted(frame_keys):
            frame_urls.append(
                f"/api/view_dicom_png?frame={frame_num}&dicom_file_path={file_key}"
            )

        logger.info(
            f"Returning {number_of_frames} frame(s) for file key: {file_key}")

        return {
            "number_of_frames": number_of_frames,
            "frame_urls": frame_urls,
            "file_key": file_key
        }

    except Exception as e:
        logger.error(f"Error getting frame info: {str(e)}")
        raise HTTPException(status_code=500,
                            detail=f"Error getting frame info: {str(e)}")


@app.get("/api/view_e2e_eye")
async def view_e2e_eye(frame: int = Query(...),
                       dicom_file_path: str = Query(...),
                       eye: str = Query(...)):
    logger.info(
        f"Received request to view E2E frame {frame} from file {dicom_file_path} for {eye} eye"
    )

    try:
        if dicom_file_path not in stored_images:
            raise HTTPException(status_code=404,
                                detail="E2E file not found in memory.")

        data = stored_images[dicom_file_path]

        if data.get("file_type") != "e2e":
            raise HTTPException(status_code=400,
                                detail="File is not an E2E file.")

        # Get the appropriate eye data
        eye_key = "left_eye_data" if eye.lower(
        ) == "left" else "right_eye_data"

        if eye_key not in data:
            logger.error(f"Eye key '{eye_key}' not found in data. Available keys: {list(data.keys())}")
            raise HTTPException(status_code=404,
                                detail=f"No data found for {eye} eye.")

        eye_data = data[eye_key]
        logger.info(f"Eye data for {eye} eye: {eye_data}")

        # Get available images for this eye (both DICOM and OCT)
        all_images = eye_data.get("dicom", []) + eye_data.get("oct", [])
        logger.info(f"All images for {eye} eye: {all_images}")

        if frame >= len(all_images):
            logger.error(f"Frame {frame} out of range. Available frames: {len(all_images)}")
            raise HTTPException(
                status_code=404,
                detail=f"Frame {frame} not found for {eye} eye.")

        frame_key = all_images[frame]
        logger.info(f"Frame key for frame {frame}: {frame_key}")

        if frame_key not in data:
            logger.error(f"Frame key '{frame_key}' not found in data. Available keys: {list(data.keys())}")
            raise HTTPException(status_code=404,
                                detail=f"Frame data '{frame_key}' not found.")

        buf = data[frame_key]
        buf.seek(0)

        return StreamingResponse(buf, media_type="image/jpeg")

    except HTTPException as e:
        logger.error(
            f"Error retrieving E2E frame {frame} for {eye} eye: {str(e)}")
        raise e
    except Exception as e:
        logger.error(
            f"Error retrieving E2E frame {frame} for {eye} eye: {str(e)}",
            exc_info=True)
        raise HTTPException(status_code=500,
                            detail=f"Error processing E2E file: {str(e)}")


@app.get("/api/get_e2e_tree_data")
async def get_e2e_tree_data(dicom_file_path: str = Query(...)):
    """Get tree structure data for E2E file, now including original_oct branch."""
    logger.info(f"Getting E2E tree data for {dicom_file_path}")
    try:
        if dicom_file_path not in stored_images:
            logger.error(f"File {dicom_file_path} not found in stored_images. Available keys: {list(stored_images.keys())}")
            raise HTTPException(status_code=404, detail="E2E file not found in memory.")
        data = stored_images[dicom_file_path]
        logger.info(f"File data keys: {list(data.keys())}")
        logger.info(f"File type: {data.get('file_type')}")
        if data.get("file_type") != "e2e":
            logger.error(f"File {dicom_file_path} is not an E2E file. File type: {data.get('file_type')}")
            raise HTTPException(status_code=400, detail="File is not an E2E file.")
        left_eye_data = data.get("left_eye_data", {"dicom": [], "oct": [], "original_oct": []})
        right_eye_data = data.get("right_eye_data", {"dicom": [], "oct": [], "original_oct": []})
        return JSONResponse(
            content={
                "left_eye": {
                    "dicom": left_eye_data.get("dicom", []),
                    "oct": left_eye_data.get("oct", []),
                    "original_oct": left_eye_data.get("original_oct", [])
                },
                "right_eye": {
                    "dicom": right_eye_data.get("dicom", []),
                    "oct": right_eye_data.get("oct", []),
                    "original_oct": right_eye_data.get("original_oct", [])
                },
                "file_type": "e2e"
            })
    except Exception as e:
        logger.error(f"Error getting E2E tree data: {str(e)}")
        raise HTTPException(status_code=500, detail=f"Error getting tree data: {str(e)}")


@app.get("/api/view_dicom_png")
async def view_dicom_png(frame: int = Query(...),
                         dicom_file_path: str = Query(...),
                         v: str = Query(None)):
    """Serve a specific frame from the preprocessed DICOM file stored in memory with CRC-based caching. For OCT files, serve the flattened image for the middle frame."""
    logger.info(
        f"Received request to view DICOM PNG for frame {frame} from file {dicom_file_path}"
    )
    logger.info(f"CRC version parameter: {v}")
    logger.info(f"Stored images in memory: {len(stored_images)} entries")

    try:
        if dicom_file_path not in stored_images:
            raise HTTPException(status_code=404,
                                detail="DICOM file not found in memory.")
        logger.info(
            f"Retrieving frame {frame} from DICOM file {dicom_file_path}")

        data = stored_images[dicom_file_path]

        # Check if this is an OCT/FDA/FDS and if the requested frame is the middle frame
        is_oct = data.get("is_oct", False)
        is_fda = data.get("is_fda", False)
        is_fds = data.get("is_fds", False)
        frame_keys = [k for k in data.keys() if isinstance(k, int)]
        
        logger.info(f"File metadata - is_oct: {is_oct}, is_fda: {is_fda}, is_fds: {is_fds}")
        logger.info(f"Available frame keys: {frame_keys}")
        logger.info(f"Requested frame: {frame}")
        
        if (is_oct or is_fda or is_fds) and frame_keys:
            middle_frame_key = sorted(frame_keys)[len(frame_keys) // 2]
            if frame == middle_frame_key:
                # Serve the flattened image if available, otherwise generate and cache it
                if "flattened_0" in data:
                    logger.info(f"Serving cached flattened image for {dicom_file_path}")
                    buf = data["flattened_0"]
                    buf.seek(0)
                    headers = {
                        "Cache-Control": "public, max-age=31536000, immutable",
                        "ETag": f'"{v}"' if v else None
                    }
                    headers = {k: v for k, v in headers.items() if v is not None}
                    return StreamingResponse(buf, media_type="image/png", headers=headers)
                # Generate the flattened image
                if "middle_frame_pixels" in data:
                    middle_frame_pixels = data["middle_frame_pixels"]
                    flattened_pixels = apply_oct_flattening(middle_frame_pixels, is_middle_frame=True)
                else:
                    # Fallback: reconstruct from stored frame data
                    frame_buffer = data[middle_frame_key]
                    frame_buffer.seek(0)
                    from PIL import Image
                    import numpy as np
                    pil_image = Image.open(frame_buffer)
                    if pil_image.mode != 'L':
                        pil_image = pil_image.convert('L')
                    frame_pixels = np.array(pil_image)
                    flattened_pixels = apply_oct_flattening(frame_pixels, is_middle_frame=True)
                from PIL import Image as PILImage
                flattened_img = PILImage.fromarray(flattened_pixels)
                flattened_buffer = io.BytesIO()
                flattened_img.save(flattened_buffer, format='PNG')
                flattened_buffer.seek(0)
                data["flattened_0"] = flattened_buffer
                flattened_buffer.seek(0)
                headers = {
                    "Cache-Control": "public, max-age=31536000, immutable",
                    "ETag": f'"{v}"' if v else None
                }
                headers = {k: v for k, v in headers.items() if v is not None}
                return StreamingResponse(flattened_buffer, media_type="image/png", headers=headers)

        # Default: serve the original frame as before
        if frame not in data:
            raise HTTPException(status_code=404, detail="Frame not found.")
        logger.info(
            f"Frame {frame} found in stored images for {dicom_file_path}")

        buf = data[frame]
        logger.info(
            f"Buffer size for frame {frame}: {buf.getbuffer().nbytes} bytes")
        buf.seek(0)
        logger.info(f"Returning frame {frame} as PNG response")

        # Set CRC-based cache headers for browser caching
        headers = {
            "Cache-Control": "public, max-age=31536000, immutable",
            "ETag": f'"{v}"' if v else None
        }
        headers = {k: v for k, v in headers.items() if v is not None}

        return StreamingResponse(buf, media_type="image/png", headers=headers)

    except Exception as e:
        logger.error(f"Error retrieving DICOM frame {frame}: {str(e)}",
                     exc_info=True)
        raise HTTPException(status_code=500,
                            detail=f"Error processing DICOM file: {str(e)}")


def extract_all_dicom_metadata(dicom_files):
    """Extract all available metadata from DICOM files, excluding pixel data."""
    all_metadata = []

    for dicom_file in dicom_files:
        dicom = pydicom.dcmread(dicom_file)

        dicom_metadata = {}

        # Loop over all DICOM tags and extract their values, excluding pixel data
        for elem in dicom:
            # Exclude the Pixel Data tag (0x7FE0, 0x0010)
            if elem.tag != (0x7FE0,
                            0x0010):  # (0x7FE0, 0x0010) is the Pixel Data tag
                dicom_metadata[elem.name] = str(
                    elem.value
                )  # Convert to string to avoid serialization issues

        all_metadata.append(dicom_metadata)

    return all_metadata


# Utility Function
def normalize_volume(vol: list[np.ndarray]) -> list[np.ndarray]:
    """Normalizes pixel intensities within a range of 0-100.

    Args:
        vol: List of frames
    Returns:
        Normalized list of frames
    """
    arr = np.array(vol)
    norm_vol = []
    diff_arr = arr.max() - arr.min()
    for i in arr:
        temp = ((i - arr.min()) / diff_arr) * 100
        norm_vol.append(temp)
    return norm_vol


# main function for fda processing
def process_fda_file(file_path: str, key: str, crc: str):
    """
    Enhanced FDA format processing function with compressed DICOM support and CRC-based caching.

    Args:
        - file_path: .fda file path
        - key: key
        - crc: cache

    Returns:
        - JSON response
    """
    try:
        # Check if this file has an S3 key that needs immediate mapping
        s3_key = None
        if key in stored_images and "s3_key" in stored_images[key]:
            s3_key = stored_images[key]["s3_key"]
            logger.info(f"Found S3 key for FDA mapping: {s3_key}")

        # Check CRC-based cache first
        cache_path = get_cache_path(crc)
        if cache_path.exists():
            logger.info(f"Loading from CRC cache: {crc}")
            cached_images, metadata = load_from_cache(crc)

            if cached_images:  # Only proceed if we have cached images
                # Initialize storage for this key
                stored_images[key] = {}

                # Restore all cached frames
                for frame_num, img_data in cached_images.items():
                    if isinstance(frame_num, int):  # Only frame numbers, not metadata
                        stored_images[key][frame_num] = img_data

                # Store essential metadata for proper functioning
                stored_images[key]["timestamp"] = time.time()
                stored_images[key]["crc"] = crc
                stored_images[key]["is_fda"] = True  # Mark as FDA file

                # Restore file info from cache metadata
                file_info = metadata.get("file_info", {})
                if file_info:
                    # Restore compression info
                    stored_images[key]["compression_type"] = file_info.get("compression_type")
                    stored_images[key]["is_compressed"] = file_info.get("is_compressed")
                    
                    # Determine if this was an OCT image based on frame count
                    number_of_frames = len([k for k in cached_images.keys() if isinstance(k, int)])
                    if number_of_frames > 1:
                        stored_images[key]["is_oct"] = True
                        stored_images[key]["middle_frame_index"] = number_of_frames // 2
                        logger.info(f"Restored FDA OCT metadata: {number_of_frames} frames, middle frame index: {stored_images[key]['middle_frame_index']}")
                    else:
                        stored_images[key]["is_oct"] = False
                        logger.info(f"Restored FDA single frame metadata: {number_of_frames} frames")

                # IMMEDIATELY map the S3 key if available
                if s3_key:
                    stored_images[s3_key] = stored_images[key]
                    logger.info(f"[IMMEDIATE] Mapped S3 key '{s3_key}' to key '{key}' in stored_images for FDA.")

                # Clean up temporary file
                if os.path.exists(file_path):
                    os.remove(file_path)

                logger.info(
                    f"Successfully loaded {len([k for k in cached_images.keys() if isinstance(k, int)])} frames from CRC cache"
                )

                return JSONResponse(
                    content={
                        "message": "File loaded from CRC cache.",
                        "number_of_frames": len([k for k in cached_images.keys() if isinstance(k, int)]),
                        "dicom_file_path": key,
                        "cache_source": "disk"
                    })

        # continue with first time processing
        fda = FDA(file_path)
        logger.info(f"Successfully read fda file: {file_path}")

        compression_type = None
        is_compressed = None

        oct = fda.read_oct_volume()  # use oct.volume for frames
        meta = fda_dicom_metadata(oct)  # use as is

        number_of_frames = len(oct.volume)
        per_frame = []
        pixel_data_bytes = list()  # TODO

        # Normalize
        frames = normalize_volume(oct.volume)

        pixel_data = np.array(frames).astype(np.uint16)

        if pixel_data is None:
            error_msg = f"Failed to convert fda to dicom."
            compression_type = None
            logger.error(error_msg)
            raise HTTPException(status_code=422,
                                detail={
                                    "error":
                                    "Compressed DICOM decompression failed",
                                    "compression_type":
                                    compression_type,
                                    "suggestions":
                                    ["Convert FDA to DICOM separately."]
                                })

        logger.info(
            f"Successfully extracted pixel data. Shape: {pixel_data.shape}")

        # Apply windowing to fda file
        try:
            pixel_data = pixel_data.astype(np.float64)
            pixels_min = pixel_data.min()
            pixels_max = pixel_data.max()

            if pixels_max > pixels_min:
                pixel_data = (pixel_data - pixels_min) / (pixels_max -
                                                          pixels_min) * 255.0
            else:
                pixel_data = np.full_like(pixel_data, 128.0)

            pixel_data = pixel_data.astype(np.uint8)
            logger.info(f"Windowing applied successfully")
        except Exception as fallback_error:
            logger.error(
                f"Even fallback normalization failed: {str(fallback_error)}")
            raise

        # Initialize storage for this key
        if key not in stored_images:
            stored_images[key] = {}

        dicom_bytes = None  #TODO: research what are the dicom bytes for fda and e2e images

        # Store the raw DICOM bytes for flattening
        stored_images[key]["dicom_bytes"] = dicom_bytes
        stored_images[key]["timestamp"] = time.time()
        stored_images[key]["crc"] = crc
        stored_images[key]["is_fda"] = True  # Mark as FDA file

        # Store middle frame pixels for flattening (FDA files are typically multi-frame)
        if number_of_frames > 1:
            middle_frame_index = number_of_frames // 2
            stored_images[key]["middle_frame_index"] = middle_frame_index
            stored_images[key]["middle_frame_pixels"] = pixel_data[middle_frame_index].copy()
            logger.info(f"Stored middle frame pixels for FDA flattening with shape: {pixel_data[middle_frame_index].shape}")

        # Process each frame
        logger.info(f"Processing {number_of_frames} frame(s)")
        for frame in range(number_of_frames):
            try:
                img = convert_dicom_to_image(pixel_data, frame)
                img_byte_arr = io.BytesIO()
                img.save(img_byte_arr, format='PNG')  # Use PNG for better quality and consistency
                img_byte_arr.seek(0)
                stored_images[key][frame] = img_byte_arr
                logger.debug(f"Processed frame {frame + 1}/{number_of_frames}")
            except Exception as e:
                logger.error(f"Failed to process frame {frame}: {str(e)}")
                raise

        # Save to hierarchical CRC-based cache
        try:
            cache_data = {
                k: v
                for k, v in stored_images[key].items() if isinstance(k, int)
            }
            file_info = {
                "name":
                os.path.basename(file_path),
                "size":
                os.path.getsize(file_path) if os.path.exists(file_path) else 0,
                "compression_type":
                compression_type,
                "is_compressed":
                is_compressed
            }
            save_to_cache(crc, cache_data, "fda", file_info)
            logger.info(f"Saved processed FDA images to CRC cache: {crc}")
        except Exception as e:
            logger.warning(f"Failed to save to CRC cache: {str(e)}")

        # Clean up temporary file
        try:
            os.remove(file_path)
            logger.info(f"Cleaned up temporary file: {file_path}")
        except Exception as e:
            logger.warning(f"Failed to clean up file {file_path}: {str(e)}")

        logger.info(
            f"Successfully processed e2e file with {number_of_frames} frames")

        return JSONResponse(
            content={
                "message": "File uploaded successfully.",
                "number_of_frames": number_of_frames,
                "dicom_file_path": key,
                "cache_source": "fresh_download",
                "compression_info": {
                    "is_compressed": is_compressed,
                    "compression_type": compression_type
                }
            })
    except HTTPException:
        # Re-raise HTTP exceptions
        raise
    except Exception as e:
        logger.error(f"Unexpected error processing e2e file: {str(e)}",
                     exc_info=True)

        # Clean up file on error
        try:
            if os.path.exists(file_path):
                os.remove(file_path)
        except:
            pass

        raise HTTPException(status_code=500,
                            detail=f"Error processing e2e file: {str(e)}")


@app.post("/api/inspect_all_metadata")
async def inspect_all_metadata(files: list[UploadFile] = File(...)):
    """
    Endpoint to inspect all available DICOM metadata for debugging, excluding pixel data.
    """
    try:
        # Read the uploaded DICOM files
        dicom_files = [file.file for file in files]

        # Extract all metadata from the DICOM files
        all_metadata = extract_all_dicom_metadata(dicom_files)

        # Return all metadata as a JSON response
        return JSONResponse(content={"all_metadata": all_metadata})

    except Exception as e:
        print(f"Error: {str(e)}")
        raise HTTPException(status_code=500,
                            detail=f"Error processing DICOM files: {str(e)}")


@app.get("/api/check_dicom_ready")
async def check_dicom_ready(dicom_file_path: str):
    """
    Check if the DICOM image for the given file path has been fully processed and is ready to be served.
    """
    try:
        # Check if the dicom_file_path exists in stored_images
        if dicom_file_path in stored_images:
            # Get the number of frames to confirm that all images are stored
            number_of_frames = len([
                k for k in stored_images[dicom_file_path].keys()
                if isinstance(k, int)
            ])

            # If we have frames in memory, the DICOM is ready
            if number_of_frames > 0:
                return {"ready": True, "number_of_frames": number_of_frames}
        # If the DICOM is not fully processed, return not ready
        return {"ready": False}
    except Exception as e:
        raise HTTPException(status_code=500,
                            detail=f"Error checking DICOM readiness: {str(e)}")


@app.post("/api/extract_3d_pixel_array/")
async def extract_3d_pixel_array(file: UploadFile = File(...)):
    """
    Extracts the 3D pixel array (X, Y, Z) and the number of bits from a DICOM file.
    """
    try:
        # Save the uploaded DICOM file temporarily
        dicom_file_path = file.filename
        with open(dicom_file_path, "wb") as buffer:
            shutil.copyfileobj(file.file, buffer)

        # Read the DICOM file
        dicom = pydicom.dcmread(dicom_file_path)

        # Extract pixel data
        pixel_array = dicom.pixel_array  # 3D pixel array (X, Y, Z)
        X, Y, Z = pixel_array.shape if len(
            pixel_array.shape) == 3 else (pixel_array.shape[0],
                                          pixel_array.shape[1], 1)

        # Extract number of bits per pixel
        bits_allocated = dicom.BitsAllocated

        # Clean up the file
        os.remove(dicom_file_path)

        # Return the dimensions and bits
        return JSONResponse(content={
            "X": X,
            "Y": Y,
            "Z": Z,
            "bits_per_pixel": bits_allocated
        })
    except Exception as e:
        raise HTTPException(
            status_code=500,
            detail=f"Error extracting 3D pixel array: {str(e)}")


@app.post("/api/extract_2d_pixel_array/")
async def extract_2d_pixel_array(
        file: UploadFile = File(...), frame_index: int = 0):
    """
    Extracts a 2D pixel array (slice) from the 3D DICOM array.
    You can specify the frame (Z) index to extract.
    """
    try:
        # Save the uploaded DICOM file temporarily
        dicom_file_path = file.filename
        with open(dicom_file_path, "wb") as buffer:
            shutil.copyfileobj(file.file, buffer)

        # Read the DICOM file
        dicom = pydicom.dcmread(dicom_file_path)

        # Extract 3D pixel data and get 2D slice
        pixel_array = dicom.pixel_array
        if len(pixel_array.shape) == 3:
            if frame_index >= pixel_array.shape[0]:
                raise HTTPException(status_code=400,
                                    detail="Frame index out of range.")
            pixel_slice = pixel_array[frame_index]  # Extract 2D slice
        else:
            pixel_slice = pixel_array  # The file is 2D, so return as is

        # Clean up the file
        os.remove(dicom_file_path)

        # Return the 2D pixel array as a list (for JSON serialization)
        return JSONResponse(content={"2d_pixel_array": pixel_slice.tolist()})
    except Exception as e:
        raise HTTPException(
            status_code=500,
            detail=f"Error extracting 2D pixel array: {str(e)}")


@app.post("/api/extract_lossless_pixel_data_npy/")
async def extract_lossless_pixel_data_npy(file: UploadFile = File(...)):
    """
    Extract the raw, lossless pixel data from a DICOM file and save it to a .npy (NumPy) file.
    """
    try:
        # Save the uploaded DICOM file temporarily
        dicom_file_path = file.filename
        with open(dicom_file_path, "wb") as buffer:
            shutil.copyfileobj(file.file, buffer)

        # Read the DICOM file
        dicom = pydicom.dcmread(dicom_file_path)

        # Extract raw pixel data (lossless)
        raw_pixel_data = dicom.pixel_array  # This is the raw, unprocessed pixel data

        # Save pixel data to an .npy file
        npy_file_path = f"{dicom_file_path}_pixel_data.npy"
        np.save(npy_file_path, raw_pixel_data)

        # Clean up the temporary DICOM file
        os.remove(dicom_file_path)

        # Return the path to the saved .npy file for download
        return FileResponse(npy_file_path,
                            media_type='application/octet-stream',
                            filename=os.path.basename(npy_file_path))

    except Exception as e:
        raise HTTPException(status_code=500,
                            detail=f"Error processing DICOM file: {str(e)}")


@app.post("/api/extract_lossless_pixel_data_mat/")
async def extract_lossless_pixel_data_mat(file: UploadFile = File(...)):
    """
    Extract the raw, lossless pixel data from a DICOM file and save it to a .mat (MATLAB) file.
    """
    try:
        # Save the uploaded DICOM file temporarily
        dicom_file_path = file.filename
        with open(dicom_file_path, "wb") as buffer:
            shutil.copyfileobj(file.file, buffer)

        # Read the DICOM file
        dicom = pydicom.dcmread(dicom_file_path)

        # Extract raw pixel data (lossless)
        raw_pixel_data = dicom.pixel_array  # This is the raw, unprocessed pixel data

        # Save pixel data to a .mat file
        mat_file_path = f"{dicom_file_path}_pixel_data.mat"
        savemat(mat_file_path, {"pixel_data": raw_pixel_data})

        # Clean up the temporary DICOM file
        os.remove(dicom_file_path)

        # Return the path to the saved .mat file for download
        return FileResponse(mat_file_path,
                            media_type='application/octet-stream',
                            filename=os.path.basename(mat_file_path))

    except Exception as e:
        raise HTTPException(status_code=500,
                            detail=f"Error processing DICOM file: {str(e)}")


@app.post("/api/dicom_to_mat_npy_zip")
async def dicom_to_mat_npy_zip(file: UploadFile = File(...)):
    """
    This endpoint processes one or multiple DICOM file(s) to extract the following:

    - 3D pixel array dimensions (X, Y, Z) and bits per pixel
    - Raw, lossless pixel data saved in both .npy and .mat formats
    - Slice thickness (if available in the DICOM metadata)
    - All DICOM metadata (excluding pixel data)

    The endpoint returns a zipped folder with:

    - A JSON file containing X, Y, Z, bits_per_pixel, and slice_thickness
    - A JSON file containing all DICOM metadata
    - A .npy file with raw pixel data
    - A .mat file with raw pixel data

    Input:
    - One DICOM file

    Output:
    - Zipped folder containing the files
    """
    try:
        # Extract the file name without the extension
        original_file_name = os.path.splitext(file.filename)[0]

        # Generate a unique ID for the folder
        unique_id = str(uuid.uuid4())
        dicom_file_path = f"{unique_id}_{file.filename}"

        # Save the uploaded DICOM file temporarily
        with open(dicom_file_path, "wb") as buffer:
            shutil.copyfileobj(file.file, buffer)

        # Read the DICOM file
        dicom = pydicom.dcmread(dicom_file_path)
        pixel_array = dicom.pixel_array
        bits_per_pixel = dicom.BitsAllocated

        # Extract slice thickness
        slice_thickness = dicom.get('SliceThickness', None)
        if slice_thickness is None and hasattr(
                dicom, 'SharedFunctionalGroupsSequence'):
            try:
                shared_group = dicom.SharedFunctionalGroupsSequence[0]
                slice_thickness = float(
                    shared_group.PixelMeasuresSequence[0].SliceThickness)
            except Exception:
                slice_thickness = "N/A"

        slice_thickness_str = f"{slice_thickness}_mm" if slice_thickness != "N/A" else "N/A"

        # Shape of the 3D pixel array
        Z, Y, X = pixel_array.shape if len(
            pixel_array.shape) == 3 else (1, *pixel_array.shape)

        # Prepare metadata as JSON
        metadata = {
            "X": X,
            "Y": Y,
            "Z": Z,
            "bits_per_pixel": bits_per_pixel,
            "slice_thickness": slice_thickness_str
        }

        # Prepare output file names
        json_file_name = f"pixel_dim_{original_file_name}.json"
        npy_file_name = f"raw_pixels_numpy_{original_file_name}.npy"
        mat_file_name = f"raw_pixels_matlab_{original_file_name}.mat"
        full_metadata_json = f"full_nonpixel_metadata_{original_file_name}.json"
        zip_file_name = f"{original_file_name}_dicom_data.zip"

        # Write the pixel dimension JSON metadata
        with open(json_file_name, "w") as json_file:
            json.dump(metadata, json_file)

        # Save the pixel data in .npy
        np.save(npy_file_name, pixel_array)

        # Save the pixel data in .mat
        sio.savemat(mat_file_name, {"pixel_data": pixel_array})

        # Extract full DICOM metadata (excluding pixel data)
        full_metadata = extract_all_dicom_metadata([dicom_file_path])

        # Write the full metadata JSON
        with open(full_metadata_json, "w") as json_file:
            json.dump(full_metadata, json_file)

        # Create a zip file containing both JSON files, .npy, and .mat
        with zipfile.ZipFile(zip_file_name, 'w') as zipf:
            zipf.write(json_file_name, os.path.basename(json_file_name))
            zipf.write(npy_file_name, os.path.basename(npy_file_name))
            zipf.write(mat_file_name, os.path.basename(mat_file_name))
            zipf.write(full_metadata_json,
                       os.path.basename(full_metadata_json))

        # Clean up individual files after zipping them
        os.remove(json_file_name)
        os.remove(npy_file_name)
        os.remove(mat_file_name)
        os.remove(full_metadata_json)
        os.remove(dicom_file_path)

        # Return the zip file for download
        return FileResponse(zip_file_name,
                            media_type='application/zip',
                            filename=os.path.basename(zip_file_name))

    except Exception as e:
        print(f"Error: {str(e)}")
        raise HTTPException(status_code=500,
                            detail=f"Error processing DICOM file: {str(e)}")


@app.post("/api/save-to-cache")
async def save_to_cache_api(request: Request):
    """
    Receives a list of file or folder paths from the frontend, downloads/processes each file,
    and saves them to the cache using the correct handler.
    If a folder is provided, recursively finds all supported files inside.
    """
    data = await request.json()
    input_paths = data.get("files", [])
    results = []

    # Supported file extensions
    supported_exts = [".dcm", ".dicom", ".e2e", ".fda", ".fds"]

    # Helper: recursively collect all supported files from a folder
    def collect_files(path):
        found_files = []
        if os.path.isfile(path):
            ext = os.path.splitext(path)[1].lower()
            if ext in supported_exts:
                found_files.append(path)
        elif os.path.isdir(path):
            for root, dirs, files in os.walk(path):
                for file in files:
                    ext = os.path.splitext(file)[1].lower()
                    if ext in supported_exts:
                        found_files.append(os.path.join(root, file))
        return found_files

    # Helper: collect all supported S3 files under a prefix
    def collect_s3_files(s3_prefix):
        s3_files = []
        try:
            from riv_desktop.s3_api import s3, bucket_name
            if not s3 or not bucket_name:
                logger.error("S3 is not configured.")
                return []
            # Remove s3:// and bucket name if present
            prefix = s3_prefix.replace('s3://', '')
            if prefix.startswith(bucket_name + "/"):
                prefix = prefix[len(bucket_name) + 1:]
            paginator = s3.get_paginator("list_objects_v2")
            for page in paginator.paginate(Bucket=bucket_name, Prefix=prefix):
                for obj in page.get("Contents", []):
                    key = obj["Key"]
                    ext = os.path.splitext(key)[1].lower()
                    if ext in supported_exts:
                        s3_files.append(f"s3://{bucket_name}/{key}")
            logger.info(f"Found {len(s3_files)} supported files in S3 prefix {s3_prefix}: {s3_files}")
        except Exception as e:
            logger.error(f"Error listing S3 files for prefix {s3_prefix}: {str(e)}")
            results.append({
                "file": s3_prefix,
                "error": f"Error listing S3 files for prefix: {str(e)}",
                "status": "error"
            })
        if not s3_files:
            logger.warning(f"No supported files found under S3 prefix: {s3_prefix}")
            results.append({
                "file": s3_prefix,
                "error": f"No supported files found under S3 prefix: {s3_prefix}",
                "status": "error"
            })
        return s3_files

    # Expand all input paths to a flat list of files
    files = []
    for p in input_paths:
        # If path starts with s3://
        if isinstance(p, str) and p.strip().lower().startswith('s3://'):
            ext = os.path.splitext(p)[1].lower()
            if ext in supported_exts:
                files.append(p)
            else:
                files.extend(collect_s3_files(p))
        elif os.path.exists(p):
            files.extend(collect_files(p))
        else:
            # Treat as S3 prefix if not found locally
            files.extend(collect_s3_files(p))

    if not files:
        logger.warning("No supported files found to cache.")
        return {"status": "error", "message": "No supported files found in the provided paths.", "results": results}

    # Non-streaming version (original behavior)
    for file_path in files:
        # If this is a local file that doesn't exist, skip (shouldn't happen, but double check)
        if not (file_path.strip().lower().startswith('s3://')) and not os.path.exists(file_path):
            logger.error(f"Local file does not exist: {file_path}")
            results.append({
                "file": file_path,
                "error": f"Local file does not exist: {file_path}",
                "status": "error"
            })
            continue
        try:
            logger.info(f"Processing file: {file_path}")
            ext = os.path.splitext(file_path)[1].lower()
            key = file_path  # Use file_path as key until crc is calculated

            # Handle S3 files (if path is s3:// or not present locally)
            if (file_path.startswith("s3://")
                    or (bucket_name and not os.path.exists(file_path))):
                s3_key = file_path.replace("s3://", "")
                if s3_key.startswith(bucket_name + "/"):
                    s3_key = s3_key[len(bucket_name) + 1:]
                logger.info(
                    f"Downloading {s3_key} from S3 bucket {bucket_name}")
                obj = s3.get_object(Bucket=bucket_name, Key=s3_key)
                file_bytes = obj['Body'].read()
                with tempfile.NamedTemporaryFile(delete=False,
                                                 suffix=ext) as tmp:
                    tmp.write(file_bytes)
                    temp_path = tmp.name
                local_file_path = temp_path
                logger.info(f"Downloaded to temp file: {local_file_path}")
            else:
                local_file_path = file_path

            # Calculate CRC for caching (use metadata-based CRC for consistency)
            if (file_path.startswith("s3://") or (bucket_name and not os.path.exists(file_path))):
                # For S3 files, use metadata-based CRC (always use S3 key and metadata)
                s3_key = file_path.replace("s3://", "")
                if s3_key.startswith(bucket_name + "/"):
                    s3_key = s3_key[len(bucket_name) + 1:]
                try:
                    head_response = s3.head_object(Bucket=bucket_name, Key=s3_key)
                    file_size = head_response.get('ContentLength', 0)
                    last_modified = head_response.get('LastModified', '').isoformat() if head_response.get('LastModified') else ''
                    etag = head_response.get('ETag', '').strip('"')
                    metadata_str = f"{s3_key}:{etag}:{last_modified}:{file_size}"
                    crc = format(zlib.crc32(metadata_str.encode('utf-8')) & 0xFFFFFFFF, '08x')
                except Exception as e:
                    logger.warning(f"Could not get S3 metadata for {file_path}: {str(e)}")
                    crc = format(zlib.crc32(s3_key.encode('utf-8')) & 0xFFFFFFFF, '08x')
            else:
                # For local files, use content-based CRC
                crc = calculate_crc32(local_file_path)

            key = crc  # Now crc is guaranteed to be defined
            logger.info(f"Calculated CRC32: {crc}")

            # Call the correct processing function
            if ext in [".dcm", ".dicom"]:
                logger.info(f"Detected DICOM file: {local_file_path}")
                resp = process_dicom_file(local_file_path, key, crc)
                # Map both CRC and S3 key (if S3) in stored_images
                if (file_path.startswith("s3://") or (bucket_name and not os.path.exists(file_path))):
                    stored_images[s3_key] = stored_images[crc]
                    logger.info(f"Mapped S3 key '{s3_key}' to CRC key '{crc}' in stored_images.")
            elif ext == ".e2e":
                # Skip E2E files for pre-caching - they will be cached when loaded
                logger.info(f"Skipping E2E file for pre-caching: {local_file_path}")
                # Clean up temp file if created
                if local_file_path != file_path and os.path.exists(local_file_path):
                    os.remove(local_file_path)
                raise Exception("E2E files are not supported for pre-caching. They will be cached when loaded.")
            elif ext == ".fda":
                logger.info(f"Detected FDA file: {local_file_path}")
                resp = process_fda_file(local_file_path, key, crc)
            elif ext == ".fds":
                logger.info(f"Detected FDA file: {local_file_path}")
                resp = process_fds_file(local_file_path, key, crc)
            else:
                # Clean up temp file if created
                if local_file_path != file_path and os.path.exists(local_file_path):
                    os.remove(local_file_path)
                logger.error(f"Unsupported file type: {ext}")
                raise Exception(f"Unsupported file type: {ext}")

            logger.info(f"Successfully processed and cached: {file_path}")

            results.append({
                "file":
                file_path,
                "crc":
                crc,
                "status":
                "cached",
                "response":
                resp.body.decode() if hasattr(resp, "body") else str(resp)
            })
        except Exception as e:
            logger.error(f"Error processing file {file_path}: {str(e)}")
            results.append({
                "file": file_path,
                "error": str(e),
                "status": "error"
            })

    logger.info(f"Batch save-to-cache complete. Results: {results}")
    return {"status": "ok", "results": results}


@app.post("/api/save-to-cache-stream")
async def save_to_cache_stream_api(request: Request):
    """
    Streaming version of save-to-cache that provides real-time progress updates.
    """
    data = await request.json()
    files = data.get("files", [])
    
    return StreamingResponse(
        stream_cache_progress(files),
        media_type="text/event-stream",
        headers={
            "Cache-Control": "no-cache",
            "Connection": "keep-alive",
            "Access-Control-Allow-Origin": "*",
            "Access-Control-Allow-Headers": "*",
        }
    )


async def stream_cache_progress(files):
    """Stream real-time progress updates for cache operations."""
    total_files = len(files)
    completed_files = 0
    
    # Send initial progress
    yield f"data: {json.dumps({'type': 'progress', 'total': total_files, 'completed': 0, 'percentage': 0})}\n\n"
    
    for i, file_path in enumerate(files):
        try:
            # Send file start notification
            yield f"data: {json.dumps({'type': 'file_start', 'file': file_path, 'index': i + 1, 'total': total_files})}\n\n"
            
            ext = os.path.splitext(file_path)[1].lower()
            key = file_path  # Use file_path as key until crc is calculated

            # Handle S3 files with progress tracking
            if (file_path.startswith("s3://")
                    or (bucket_name and not os.path.exists(file_path))):
                s3_key = file_path.replace("s3://", "")
                if s3_key.startswith(bucket_name + "/"):
                    s3_key = s3_key[len(bucket_name) + 1:]
                
                # Send download start notification
                yield f"data: {json.dumps({'type': 'download_start', 'file': file_path, 'message': f'Downloading {s3_key} from S3...'})}\n\n"
                
                # Download with progress tracking
                try:
                    obj = s3.head_object(Bucket=bucket_name, Key=s3_key)
                    total_size = obj['ContentLength']
                    
                    # Download in chunks to track progress
                    obj = s3.get_object(Bucket=bucket_name, Key=s3_key)
                    file_bytes = b''
                    downloaded_size = 0
                    chunk_size = 1024 * 1024  # 1MB chunks
                    
                    for chunk in obj['Body'].iter_chunks(chunk_size=chunk_size):
                        file_bytes += chunk
                        downloaded_size += len(chunk)
                        progress = (downloaded_size / total_size) * 100
                        
                        # Send download progress
                        yield f"data: {json.dumps({'type': 'download_progress', 'file': file_path, 'progress': progress, 'downloaded': downloaded_size, 'total': total_size})}\n\n"
                    
                    with tempfile.NamedTemporaryFile(delete=False, suffix=ext) as tmp:
                        tmp.write(file_bytes)
                        temp_path = tmp.name
                    local_file_path = temp_path
                    
                    # Send download complete notification
                    yield f"data: {json.dumps({'type': 'download_complete', 'file': file_path, 'message': f'Downloaded to temp file: {local_file_path}'})}\n\n"
                    
                except Exception as e:
                    yield f"data: {json.dumps({'type': 'download_error', 'file': file_path, 'error': str(e)})}\n\n"
                    raise
            else:
                local_file_path = file_path
                yield f"data: {json.dumps({'type': 'local_file', 'file': file_path, 'message': 'Using local file'})}\n\n"

            # Send processing start notification
            yield f"data: {json.dumps({'type': 'processing_start', 'file': file_path, 'message': 'Calculating CRC and processing...'})}\n\n"
            
            # Calculate CRC for caching (use metadata-based CRC for consistency)
            if (file_path.startswith("s3://") or (bucket_name and not os.path.exists(file_path))):
                # For S3 files, use metadata-based CRC (always use S3 key and metadata)
                s3_key = file_path.replace("s3://", "")
                if s3_key.startswith(bucket_name + "/"):
                    s3_key = s3_key[len(bucket_name) + 1:]
                try:
                    head_response = s3.head_object(Bucket=bucket_name, Key=s3_key)
                    file_size = head_response.get('ContentLength', 0)
                    last_modified = head_response.get('LastModified', '').isoformat() if head_response.get('LastModified') else ''
                    etag = head_response.get('ETag', '').strip('"')
                    metadata_str = f"{s3_key}:{etag}:{last_modified}:{file_size}"
                    crc = format(zlib.crc32(metadata_str.encode('utf-8')) & 0xFFFFFFFF, '08x')
                except Exception as e:
                    logger.warning(f"Could not get S3 metadata for {file_path}: {str(e)}")
                    crc = format(zlib.crc32(s3_key.encode('utf-8')) & 0xFFFFFFFF, '08x')
            else:
                # For local files, use content-based CRC
                crc = calculate_crc32(local_file_path)

            key = crc  # Now crc is guaranteed to be defined
            logger.info(f"Calculated CRC32: {crc}")

            # Send CRC calculated notification
            yield f"data: {json.dumps({'type': 'crc_calculated', 'file': file_path, 'crc': crc})}\n\n"

            # Call the correct processing function
            if ext in [".dcm", ".dicom"]:
                yield f"data: {json.dumps({'type': 'processing', 'file': file_path, 'message': 'Processing DICOM file...'})}\n\n"
                resp = process_dicom_file(local_file_path, key, crc)
                # Map both CRC and S3 key (if S3) in stored_images
                if (file_path.startswith("s3://") or (bucket_name and not os.path.exists(file_path))):
                    stored_images[s3_key] = stored_images[crc]
                    logger.info(f"Mapped S3 key '{s3_key}' to CRC key '{crc}' in stored_images.")
            elif ext == ".e2e":
                # Skip E2E files for pre-caching
                yield f"data: {json.dumps({'type': 'skipped', 'file': file_path, 'message': 'E2E files are not supported for pre-caching'})}\n\n"
                if local_file_path != file_path and os.path.exists(local_file_path):
                    os.remove(local_file_path)
                raise Exception("E2E files are not supported for pre-caching. They will be cached when loaded.")
            elif ext == ".fda":
                yield f"data: {json.dumps({'type': 'processing', 'file': file_path, 'message': 'Processing FDA file...'})}\n\n"
                resp = process_fda_file(local_file_path, key, crc)
            elif ext == ".fds":
                yield f"data: {json.dumps({'type': 'processing', 'file': file_path, 'message': 'Processing FDS file...'})}\n\n"
                resp = process_fds_file(local_file_path, key, crc)
            else:
                if local_file_path != file_path and os.path.exists(local_file_path):
                    os.remove(local_file_path)
                raise Exception(f"Unsupported file type: {ext}")

            # Send file complete notification
            yield f"data: {json.dumps({'type': 'file_complete', 'file': file_path, 'status': 'cached', 'crc': crc})}\n\n"
            
            completed_files += 1
            overall_progress = (completed_files / total_files) * 100
            
            # Send overall progress update
            yield f"data: {json.dumps({'type': 'progress', 'total': total_files, 'completed': completed_files, 'percentage': overall_progress})}\n\n"
            
        except Exception as e:
            # Send file error notification
            yield f"data: {json.dumps({'type': 'file_error', 'file': file_path, 'error': str(e)})}\n\n"
            completed_files += 1
            overall_progress = (completed_files / total_files) * 100
            yield f"data: {json.dumps({'type': 'progress', 'total': total_files, 'completed': completed_files, 'percentage': overall_progress})}\n\n"
    
    # Send final completion notification
    yield f"data: {json.dumps({'type': 'complete', 'total': total_files, 'completed': completed_files, 'percentage': 100})}\n\n"


@app.get("/api/dicom_support_status")
async def dicom_support_status():
    """Check which DICOM decompression libraries are available."""
    return {
        "pylibjpeg_available":
        PYLIBJPEG_AVAILABLE,
        "gdcm_available":
        GDCM_AVAILABLE,
        "opencv_available":
        CV2_AVAILABLE,
        "supported_compressions": [
            "Uncompressed", "JPEG Baseline" if PYLIBJPEG_AVAILABLE else
            "JPEG Baseline (requires pylibjpeg)", "JPEG 2000"
            if PYLIBJPEG_AVAILABLE else "JPEG 2000 (requires pylibjpeg)",
            "JPEG-LS"
            if PYLIBJPEG_AVAILABLE else "JPEG-LS (requires pylibjpeg)",
            "RLE" if GDCM_AVAILABLE else "RLE (requires gdcm)"
        ],
        "installation_commands": {
            "pylibjpeg":
            "pip install pylibjpeg pylibjpeg-libjpeg pylibjpeg-openjpeg pylibjpeg-rle",
            "gdcm": "pip install gdcm",
            "opencv": "pip install opencv-python"
        }
    }


def cleanup_temp_files(temp_files: list):
    """Background task to clean up temporary files."""
    for file_path in temp_files:
        if os.path.exists(file_path):
            os.remove(file_path)


def cleanup_on_shutdown():
    """Cleanup function to be called on application shutdown."""
    logger.info("Cleaning up resources on shutdown...")
    
    # Clean up thread pool
    if 'thread_pool' in globals():
        thread_pool.shutdown(wait=True)
        logger.info("Thread pool shutdown complete")
    
    # Clean up memory cache
    if 'stored_images' in globals():
        stored_images.clear()
        logger.info("Memory cache cleared")
    
    # Clean up operation cache
    if 'operation_cache' in globals():
        operation_cache.clear()
        logger.info("Operation cache cleared")
    
    # Clean up temp files
    cleanup_temp_files([])
    logger.info("Cleanup complete")


# Enhanced cache status endpoint with CRC information
@app.get("/api/cache-status")
async def get_cache_status():
    """Get cache statistics including CRC cache information."""
    try:
        cache_stats = {
            "memory_entries": len(stored_images),
            "disk_cache_size": 0,
            "disk_entries": 0,
            "total_size_mb": 0,
            "crc_mappings": len(CRC_CACHE)
        }

        if CACHE_DIR.exists():
            for cache_dir in CACHE_DIR.iterdir():
                if cache_dir.is_dir():
                    cache_stats["disk_entries"] += 1
                    for file in cache_dir.rglob("*"):
                        if file.is_file():
                            cache_stats["disk_cache_size"] += file.stat(
                            ).st_size

        cache_stats["total_size_mb"] = cache_stats["disk_cache_size"] / (1024 *
                                                                         1024)

        return cache_stats

    except Exception as e:
        logger.error(f"Error getting cache status: {str(e)}")
        return {"error": str(e)}


@app.post("/api/clear-cache")
async def clear_cache():
    """Clear all caches (memory and disk)."""
    try:
        # Clear memory cache
        stored_images.clear()
        logger.info("Memory cache cleared")
        
        # Clear disk cache
        cleared_files = 0
        for file_type in ["dicom", "e2e", "fda"]:
            cache_dir = CACHE_DIR / file_type
            if cache_dir.exists():
                for cache_entry in cache_dir.iterdir():
                    if cache_entry.is_dir():
                        try:
                            import shutil
                            shutil.rmtree(cache_entry)
                            cleared_files += 1
                        except Exception as e:
                            logger.warning(f"Failed to clear cache entry {cache_entry}: {str(e)}")
        
        logger.info(f"Disk cache cleared: {cleared_files} entries removed")
        
        return {
            "message": "Cache cleared successfully",
            "memory_cleared": True,
            "disk_entries_cleared": cleared_files
        }
    except Exception as e:
        logger.error(f"Error clearing cache: {str(e)}")
        raise HTTPException(status_code=500, detail=f"Error clearing cache: {str(e)}")


@app.get("/api/file_info/{dicom_file_path}")
async def get_file_info(dicom_file_path: str):
    """Get file information"""
    if dicom_file_path not in stored_images:
        raise HTTPException(status_code=404, detail="File not found")

    file_data = stored_images[dicom_file_path]

    if file_data.get("type") == "e2e":
        eye_data = file_data.get("eye_data", {})
        return JSONResponse(
            content={
                "type": "e2e",
                "left_eye_frames": len(eye_data.get("left_eye", {})),
                "right_eye_frames": len(eye_data.get("right_eye", {})),
                "has_eye_data": True,
                "metadata": eye_data.get("metadata", {})
            })
    else:
        num_frames = len([k for k in file_data.keys() if isinstance(k, int)])
        return JSONResponse(content={
            "type": "dicom",
            "number_of_frames": num_frames,
            "has_eye_data": False
        })


@app.get("/api/file_tree_structure")
async def get_file_tree_structure():
    """Get hierarchical tree structure for file organization"""
    try:
        # This will be the tree structure that appears under each eye viewport
        tree_structure = {
            "folders": [{
                "name": "Recent Files",
                "type": "folder",
                "children": [],
                "icon": "folder"
            }, {
                "name": "E2E Files",
                "type": "folder",
                "children": [],
                "icon": "eye"
            }, {
                "name": "DICOM Files",
                "type": "folder",
                "children": [],
                "icon": "medical"
            }],
            "recent_files": []
        }

        # Populate with currently loaded files
        for key, file_data in stored_images.items():
            file_info = {
                "id": key,
                "name": f"File_{key[:8]}",
                "type": file_data.get("type", "dicom"),
                "timestamp": file_data.get("timestamp", time.time()),
                "frames": 0
            }

            if file_data.get("type") == "e2e":
                eye_data = file_data.get("eye_data", {})
                file_info["frames"] = max(len(eye_data.get("left_eye", {})),
                                          len(eye_data.get("right_eye", {})))
                # Add to E2E folder
                tree_structure["folders"][1]["children"].append(file_info)
            else:
                file_info["frames"] = len(
                    [k for k in file_data.keys() if isinstance(k, int)])
                # Add to DICOM folder
                tree_structure["folders"][2]["children"].append(file_info)

            # Add to recent files (limit to 5 most recent)
            tree_structure["recent_files"].append(file_info)

        # Sort recent files by timestamp
        tree_structure["recent_files"].sort(key=lambda x: x["timestamp"],
                                            reverse=True)
        tree_structure["recent_files"] = tree_structure["recent_files"][:5]

        return JSONResponse(content=tree_structure)

    except Exception as e:
        logger.error(f"Error generating tree structure: {str(e)}")
        raise HTTPException(status_code=500, detail=str(e))


def main():
    # Run the Uvicorn server
    uvicorn.run("main:app", host="localhost", port=8000, reload=True)


if __name__ == "__main__":
    main()

@app.get("/api/view_e2e_oct_frame")
async def view_e2e_oct_frame(dicom_file_path: str = Query(...), eye: str = Query(...), frame_idx: int = Query(...)):
    """Serve a specific original OCT frame image for a given eye and frame index."""
    logger.info(f"Request for original OCT frame {frame_idx} from {eye} eye in file {dicom_file_path}")
    try:
        if dicom_file_path not in stored_images:
            raise HTTPException(status_code=404, detail="E2E file not found in memory.")
        data = stored_images[dicom_file_path]
        if data.get("file_type") != "e2e":
            raise HTTPException(status_code=400, detail="File is not an E2E file.")
        eye_key = "left_eye_data" if eye.lower() == "left" else "right_eye_data"
        if eye_key not in data:
            raise HTTPException(status_code=404, detail=f"No data found for {eye} eye.")
        frame_list = data[eye_key].get("original_oct", [])
        if frame_idx < 0 or frame_idx >= len(frame_list):
            raise HTTPException(status_code=404, detail=f"Frame {frame_idx} not found for {eye} eye.")
        frame_key = frame_list[frame_idx]
        if frame_key not in data:
            raise HTTPException(status_code=404, detail=f"Frame data '{frame_key}' not found.")
        buf = data[frame_key]
        buf.seek(0)
        return StreamingResponse(buf, media_type="image/jpeg")
    except HTTPException as e:
        logger.error(f"Error retrieving original OCT frame {frame_idx} for {eye} eye: {str(e)}")
        raise e
    except Exception as e:
        logger.error(f"Error retrieving original OCT frame {frame_idx} for {eye} eye: {str(e)}", exc_info=True)
        raise HTTPException(status_code=500, detail=f"Error processing E2E file: {str(e)}")


@app.get("/api/debug_stored_images")
async def debug_stored_images():
    """Debug endpoint to check what's in stored_images."""
    try:
        debug_info = {}
        for key, data in stored_images.items():
            debug_info[key] = {
                "keys": list(data.keys()),
                "frame_count": len([k for k in data.keys() if isinstance(k, int)]),
                "is_oct": data.get("is_oct", False),
                "is_fda": data.get("is_fda", False),
                "is_fds": data.get("is_fds", False),
                "file_type": data.get("file_type", "unknown"),
                "timestamp": data.get("timestamp", 0),
                "crc": data.get("crc", "unknown")
            }
        return JSONResponse(content=debug_info)
    except Exception as e:
        logger.error(f"Error in debug endpoint: {str(e)}")
        raise HTTPException(status_code=500, detail=f"Error: {str(e)}")


@app.get("/api/debug_crc_calculation")
async def debug_crc_calculation(path: str = Query(...)):
    """Debug endpoint to test CRC calculation for an S3 path."""
    try:
        from riv_desktop.s3_api import s3, bucket_name
        
        if not s3 or not bucket_name:
            return {"error": "S3 not configured"}
        
        # Test the same calculation used in download_dicom_from_s3
        try:
            head_response = s3.head_object(Bucket=bucket_name, Key=path)
            file_size = head_response.get('ContentLength', 0)
            last_modified = head_response.get('LastModified', '').isoformat() if head_response.get('LastModified') else ''
            etag = head_response.get('ETag', '').strip('"')
            
            metadata_str = f"{path}:{etag}:{last_modified}:{file_size}"
            s3_metadata_crc = format(zlib.crc32(metadata_str.encode('utf-8')) & 0xFFFFFFFF, '08x')
            
            # Also calculate path-only CRC for comparison
            path_only_crc = format(zlib.crc32(path.encode('utf-8')) & 0xFFFFFFFF, '08x')
            
            return {
                "path": path,
                "s3_metadata_crc": s3_metadata_crc,
                "path_only_crc": path_only_crc,
                "metadata_string": metadata_str,
                "file_size": file_size,
                "etag": etag,
                "last_modified": last_modified,
                "match": s3_metadata_crc == path_only_crc
            }
        except Exception as e:
            return {"error": f"S3 head_object failed: {str(e)}"}
            
    except Exception as e:
        logger.error(f"Error in CRC debug endpoint: {str(e)}")
        raise HTTPException(status_code=500, detail=f"Error: {str(e)}")<|MERGE_RESOLUTION|>--- conflicted
+++ resolved
@@ -81,18 +81,12 @@
 stored_images = {}
 
 # S3 API Router - import after defining stored_images
-<<<<<<< HEAD
-from riv_desktop.s3_api import router as s3_router, get_s3_status
-=======
-from riv_desktop.s3_api import router as s3_router, get_current_s3_status, update_s3_credentials
->>>>>>> abbe71ea
+
+from riv_desktop.s3_api import router as s3_router
 
 app.include_router(s3_router)
 
-# Function to get current S3 status
-def get_s3_status():
-    """Get current S3 status from the s3_api module"""
-    return get_current_s3_status()
+
 
 # S3 credentials are managed through the /api/set-s3-credentials endpoint in s3_api.py
 
@@ -385,7 +379,7 @@
             logger.info(f"Returning cached CRC for {path}: {CRC_CACHE[path]}")
             return {"crc": CRC_CACHE[path], "source": "cache"}
 
-<<<<<<< HEAD
+
         # For S3 paths, use the S3 CRC calculation method to ensure consistency
         if not os.path.exists(path):
             # This is likely an S3 path, use S3 CRC calculation
@@ -434,7 +428,7 @@
             'size': stat.st_size,
             'last_modified': str(stat.st_mtime)
         }
-=======
+
         # Try to get file metadata if local
         metadata = None
         if os.path.exists(path):
@@ -443,7 +437,7 @@
                 'size': stat.st_size,
                 'last_modified': str(stat.st_mtime)
             }
->>>>>>> abbe71ea
+
         file_crc = get_file_crc_from_metadata(path, metadata)
         CRC_CACHE[path] = file_crc
         logger.info(f"Generated CRC for {path}: {file_crc}")
